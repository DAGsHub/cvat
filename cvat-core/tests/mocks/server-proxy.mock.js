// Copyright (C) 2020 Intel Corporation
//
// SPDX-License-Identifier: MIT

const {
    tasksDummyData,
    projectsDummyData,
    aboutDummyData,
    formatsDummyData,
    shareDummyData,
    usersDummyData,
    taskAnnotationsDummyData,
    jobAnnotationsDummyData,
    frameMetaDummyData,
} = require('./dummy-data.mock');

function QueryStringToJSON(query) {
    const pairs = [...new URLSearchParams(query).entries()];

    const result = {};
    for (const pair of pairs) {
        const [key, value] = pair;
        if (['id'].includes(key)) {
            result[key] = +value;
        } else {
            result[key] = value;
        }
    }

    return JSON.parse(JSON.stringify(result));
}

class ServerProxy {
    constructor() {
        async function about() {
            return JSON.parse(JSON.stringify(aboutDummyData));
        }

        async function share(directory) {
            let position = shareDummyData;

            // Emulation of internal directories
            if (directory.length > 1) {
                const components = directory.split('/');

                for (const component of components) {
                    const idx = position.map((x) => x.name).indexOf(component);
                    if (idx !== -1 && 'children' in position[idx]) {
                        position = position[idx].children;
                    } else {
                        throw new window.cvat.exceptions.ServerError(`${component} is not a valid directory`, 400);
                    }
                }
            }

            return JSON.parse(JSON.stringify(position));
        }

        async function formats() {
            return JSON.parse(JSON.stringify(formatsDummyData));
        }

        async function exception() {
            return null;
        }

        async function login() {
            return null;
        }

        async function logout() {
            return null;
        }

        async function getProjects(filter = '') {
            const queries = QueryStringToJSON(filter);
            const result = projectsDummyData.results.filter((x) => {
                for (const key in queries) {
                    if (Object.prototype.hasOwnProperty.call(queries, key)) {
                        // TODO: Particular match for some fields is not checked
                        if (queries[key] !== x[key]) {
                            return false;
                        }
                    }
                }

                return true;
            });

            return result;
        }

        async function saveProject(id, projectData) {
            const object = projectsDummyData.results.filter((project) => project.id === id)[0];
            for (const prop in projectData) {
                if (Object.prototype.hasOwnProperty.call(projectData, prop)
                    && Object.prototype.hasOwnProperty.call(object, prop)) {
                    object[prop] = projectData[prop];
                }
            }
        }

        async function createProject(projectData) {
            const id = Math.max(...projectsDummyData.results.map((el) => el.id)) + 1;
            projectsDummyData.results.push({
                id,
                url: `http://localhost:7000/api/v1/projects/${id}`,
                name: projectData.name,
                owner: 1,
                assignee: null,
                bug_tracker: projectData.bug_tracker,
                created_date: '2019-05-16T13:08:00.621747+03:00',
                updated_date: '2019-05-16T13:08:00.621797+03:00',
                status: 'annotation',
                tasks: [],
                labels: JSON.parse(JSON.stringify(projectData.labels)),
            });

            const createdProject = await getProjects(`?id=${id}`);
            return createdProject[0];
        }

        async function deleteProject(id) {
            const projects = projectsDummyData.results;
            const project = projects.filter((el) => el.id === id)[0];
            if (project) {
                projects.splice(projects.indexOf(project), 1);
            }
        }

        async function getTasks(filter = '') {
            // Emulation of a query filter
            const queries = QueryStringToJSON(filter);
            const result = tasksDummyData.results.filter((x) => {
                for (const key in queries) {
                    if (Object.prototype.hasOwnProperty.call(queries, key)) {
                        // TODO: Particular match for some fields is not checked
                        if (queries[key] !== x[key]) {
                            return false;
                        }
                    }
                }

                return true;
            });

            return result;
        }

        async function saveTask(id, taskData) {
            const object = tasksDummyData.results.filter((task) => task.id === id)[0];
            for (const prop in taskData) {
                if (
                    Object.prototype.hasOwnProperty.call(taskData, prop) &&
                    Object.prototype.hasOwnProperty.call(object, prop)
                ) {
                    object[prop] = taskData[prop];
                }
            }
        }

        async function createTask(taskData) {
            const id = Math.max(...tasksDummyData.results.map((el) => el.id)) + 1;
            tasksDummyData.results.push({
                id,
                url: `http://localhost:7000/api/v1/tasks/${id}`,
                name: taskData.name,
                project_id: taskData.project_id || null,
                size: 5000,
                mode: 'interpolation',
                owner: 2,
                assignee: null,
                bug_tracker: taskData.bug_tracker,
                created_date: '2019-05-16T13:08:00.621747+03:00',
                updated_date: '2019-05-16T13:08:00.621797+03:00',
                overlap: taskData.overlap ? taskData.overlap : 5,
                segment_size: taskData.segment_size ? taskData.segment_size : 5000,
                flipped: false,
                status: 'annotation',
                image_quality: taskData.image_quality,
                labels: JSON.parse(JSON.stringify(taskData.labels)),
            });

            const createdTask = await getTasks(`?id=${id}`);
            return createdTask[0];
        }

        async function deleteTask(id) {
            const tasks = tasksDummyData.results;
            const task = tasks.filter((el) => el.id === id)[0];
            if (task) {
                tasks.splice(tasks.indexOf(task), 1);
            }
        }

        async function getJob(jobID) {
            const jobs = tasksDummyData.results
                .reduce((acc, task) => {
                    for (const segment of task.segments) {
                        for (const job of segment.jobs) {
                            const copy = JSON.parse(JSON.stringify(job));
                            copy.start_frame = segment.start_frame;
                            copy.stop_frame = segment.stop_frame;
                            copy.task_id = task.id;

                            acc.push(copy);
                        }
                    }

<<<<<<< HEAD
                return acc;
            }, []).filter((job) => job.id === jobID);
=======
                    return acc;
                }, [])
                .filter((job) => job.id === jobID);
>>>>>>> ec7d2b96

            return (
                jobs[0] || {
                    detail: 'Not found.',
                }
            );
        }

        async function saveJob(id, jobData) {
            const object = tasksDummyData.results
                .reduce((acc, task) => {
                    for (const segment of task.segments) {
                        for (const job of segment.jobs) {
                            acc.push(job);
                        }
                    }

<<<<<<< HEAD
                return acc;
            }, []).filter((job) => job.id === id)[0];
=======
                    return acc;
                }, [])
                .filter((job) => job.id === id)[0];
>>>>>>> ec7d2b96

            for (const prop in jobData) {
                if (
                    Object.prototype.hasOwnProperty.call(jobData, prop) &&
                    Object.prototype.hasOwnProperty.call(object, prop)
                ) {
                    object[prop] = jobData[prop];
                }
            }
        }

        async function getUsers() {
            return JSON.parse(JSON.stringify(usersDummyData)).results;
        }

        async function getSelf() {
            return JSON.parse(JSON.stringify(usersDummyData)).results[0];
        }

        async function getPreview() {
            return 'DUMMY_IMAGE';
        }

        async function getData() {
            return 'DUMMY_IMAGE';
        }

        async function getMeta(tid) {
            return JSON.parse(JSON.stringify(frameMetaDummyData[tid]));
        }

        async function getAnnotations(session, id) {
            if (session === 'task') {
                return JSON.parse(JSON.stringify(taskAnnotationsDummyData[id]));
            }

            if (session === 'job') {
                return JSON.parse(JSON.stringify(jobAnnotationsDummyData[id]));
            }

            return null;
        }

        async function updateAnnotations(session, id, data, action) {
            // Actually we do not change our dummy data
            // We just update the argument in some way and return it

            data.version += 1;

            if (action === 'create') {
                let idGenerator = 1000;
                data.tracks
                    .concat(data.tags)
                    .concat(data.shapes)
                    .map((el) => {
                        el.id = ++idGenerator;
                        return el;
                    });

                return data;
            }

            if (action === 'update') {
                return data;
            }

            if (action === 'delete') {
                return data;
            }

            return null;
        }

<<<<<<< HEAD
        Object.defineProperties(this, Object.freeze({
            server: {
                value: Object.freeze({
                    about,
                    share,
                    formats,
                    exception,
                    login,
                    logout,
                }),
                writable: false,
            },

            projects: {
                value: Object.freeze({
                    getProjects,
                    saveProject,
                    createProject,
                    deleteProject,
                }),
                writable: false,
            },

            tasks: {
                value: Object.freeze({
                    getTasks,
                    saveTask,
                    createTask,
                    deleteTask,
                }),
                writable: false,
            },

            jobs: {
                value: Object.freeze({
                    getJob,
                    saveJob,
                }),
                writable: false,
            },

            users: {
                value: Object.freeze({
                    getUsers,
                    getSelf,
                }),
                writable: false,
            },

            frames: {
                value: Object.freeze({
                    getData,
                    getMeta,
                    getPreview,
                }),
                writable: false,
            },

            annotations: {
                value: {
                    updateAnnotations,
                    getAnnotations,
=======
        Object.defineProperties(
            this,
            Object.freeze({
                server: {
                    value: Object.freeze({
                        about,
                        share,
                        formats,
                        exception,
                        login,
                        logout,
                    }),
                    writable: false,
                },

                tasks: {
                    value: Object.freeze({
                        getTasks,
                        saveTask,
                        createTask,
                        deleteTask,
                    }),
                    writable: false,
                },

                jobs: {
                    value: Object.freeze({
                        getJob,
                        saveJob,
                    }),
                    writable: false,
                },

                users: {
                    value: Object.freeze({
                        getUsers,
                        getSelf,
                    }),
                    writable: false,
                },

                frames: {
                    value: Object.freeze({
                        getData,
                        getMeta,
                        getPreview,
                    }),
                    writable: false,
                },

                annotations: {
                    value: {
                        updateAnnotations,
                        getAnnotations,
                    },
                    // To implement on of important tests
                    writable: true,
>>>>>>> ec7d2b96
                },
            }),
        );
    }
}

const serverProxy = new ServerProxy();
module.exports = serverProxy;<|MERGE_RESOLUTION|>--- conflicted
+++ resolved
@@ -93,8 +93,10 @@
         async function saveProject(id, projectData) {
             const object = projectsDummyData.results.filter((project) => project.id === id)[0];
             for (const prop in projectData) {
-                if (Object.prototype.hasOwnProperty.call(projectData, prop)
-                    && Object.prototype.hasOwnProperty.call(object, prop)) {
+                if (
+                    Object.prototype.hasOwnProperty.call(projectData, prop)
+                    && Object.prototype.hasOwnProperty.call(object, prop)
+                ) {
                     object[prop] = projectData[prop];
                 }
             }
@@ -151,8 +153,8 @@
             const object = tasksDummyData.results.filter((task) => task.id === id)[0];
             for (const prop in taskData) {
                 if (
-                    Object.prototype.hasOwnProperty.call(taskData, prop) &&
-                    Object.prototype.hasOwnProperty.call(object, prop)
+                    Object.prototype.hasOwnProperty.call(taskData, prop)
+                    && Object.prototype.hasOwnProperty.call(object, prop)
                 ) {
                     object[prop] = taskData[prop];
                 }
@@ -207,14 +209,9 @@
                         }
                     }
 
-<<<<<<< HEAD
-                return acc;
-            }, []).filter((job) => job.id === jobID);
-=======
                     return acc;
                 }, [])
                 .filter((job) => job.id === jobID);
->>>>>>> ec7d2b96
 
             return (
                 jobs[0] || {
@@ -232,19 +229,14 @@
                         }
                     }
 
-<<<<<<< HEAD
-                return acc;
-            }, []).filter((job) => job.id === id)[0];
-=======
                     return acc;
                 }, [])
                 .filter((job) => job.id === id)[0];
->>>>>>> ec7d2b96
 
             for (const prop in jobData) {
                 if (
-                    Object.prototype.hasOwnProperty.call(jobData, prop) &&
-                    Object.prototype.hasOwnProperty.call(object, prop)
+                    Object.prototype.hasOwnProperty.call(jobData, prop)
+                    && Object.prototype.hasOwnProperty.call(object, prop)
                 ) {
                     object[prop] = jobData[prop];
                 }
@@ -313,70 +305,6 @@
             return null;
         }
 
-<<<<<<< HEAD
-        Object.defineProperties(this, Object.freeze({
-            server: {
-                value: Object.freeze({
-                    about,
-                    share,
-                    formats,
-                    exception,
-                    login,
-                    logout,
-                }),
-                writable: false,
-            },
-
-            projects: {
-                value: Object.freeze({
-                    getProjects,
-                    saveProject,
-                    createProject,
-                    deleteProject,
-                }),
-                writable: false,
-            },
-
-            tasks: {
-                value: Object.freeze({
-                    getTasks,
-                    saveTask,
-                    createTask,
-                    deleteTask,
-                }),
-                writable: false,
-            },
-
-            jobs: {
-                value: Object.freeze({
-                    getJob,
-                    saveJob,
-                }),
-                writable: false,
-            },
-
-            users: {
-                value: Object.freeze({
-                    getUsers,
-                    getSelf,
-                }),
-                writable: false,
-            },
-
-            frames: {
-                value: Object.freeze({
-                    getData,
-                    getMeta,
-                    getPreview,
-                }),
-                writable: false,
-            },
-
-            annotations: {
-                value: {
-                    updateAnnotations,
-                    getAnnotations,
-=======
         Object.defineProperties(
             this,
             Object.freeze({
@@ -388,6 +316,16 @@
                         exception,
                         login,
                         logout,
+                    }),
+                    writable: false,
+                },
+
+                projects: {
+                    value: Object.freeze({
+                        getProjects,
+                        saveProject,
+                        createProject,
+                        deleteProject,
                     }),
                     writable: false,
                 },
@@ -434,7 +372,6 @@
                     },
                     // To implement on of important tests
                     writable: true,
->>>>>>> ec7d2b96
                 },
             }),
         );
