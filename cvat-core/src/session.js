// Copyright (C) 2019-2020 Intel Corporation
//
// SPDX-License-Identifier: MIT

(() => {
    const PluginRegistry = require('./plugins');
    const loggerStorage = require('./logger-storage');
    const serverProxy = require('./server-proxy');
    const {
        getFrame, getRanges, getPreview, clear: clearFrames,
    } = require('./frames');
    const { ArgumentError } = require('./exceptions');
    const { TaskStatus } = require('./enums');
    const { Label } = require('./labels');
    const User = require('./user');

    function buildDublicatedAPI(prototype) {
        Object.defineProperties(prototype, {
            annotations: Object.freeze({
                value: {
                    async upload(file, loader) {
                        const result = await PluginRegistry.apiWrapper.call(
                            this,
                            prototype.annotations.upload,
                            file,
                            loader,
                        );
                        return result;
                    },

                    async save(onUpdate) {
                        const result = await PluginRegistry.apiWrapper.call(this, prototype.annotations.save, onUpdate);
                        return result;
                    },

                    async clear(reload = false) {
                        const result = await PluginRegistry.apiWrapper.call(this, prototype.annotations.clear, reload);
                        return result;
                    },

                    async dump(dumper, name = null) {
                        const result = await PluginRegistry.apiWrapper.call(
                            this,
                            prototype.annotations.dump,
                            dumper,
                            name,
                        );
                        return result;
                    },

                    async statistics() {
                        const result = await PluginRegistry.apiWrapper.call(this, prototype.annotations.statistics);
                        return result;
                    },

                    async put(arrayOfObjects = []) {
                        const result = await PluginRegistry.apiWrapper.call(
                            this,
                            prototype.annotations.put,
                            arrayOfObjects,
                        );
                        return result;
                    },

                    async get(frame, allTracks = false, filters = []) {
                        const result = await PluginRegistry.apiWrapper.call(
                            this,
                            prototype.annotations.get,
                            frame,
                            allTracks,
                            filters,
                        );
                        return result;
                    },

                    async search(filters, frameFrom, frameTo) {
                        const result = await PluginRegistry.apiWrapper.call(
                            this,
                            prototype.annotations.search,
                            filters,
                            frameFrom,
                            frameTo,
                        );
                        return result;
                    },

                    async searchEmpty(frameFrom, frameTo) {
                        const result = await PluginRegistry.apiWrapper.call(
                            this,
                            prototype.annotations.searchEmpty,
                            frameFrom,
                            frameTo,
                        );
                        return result;
                    },

                    async select(objectStates, x, y) {
                        const result = await PluginRegistry.apiWrapper.call(
                            this,
                            prototype.annotations.select,
                            objectStates,
                            x,
                            y,
                        );
                        return result;
                    },

                    async merge(objectStates) {
                        const result = await PluginRegistry.apiWrapper.call(
                            this,
                            prototype.annotations.merge,
                            objectStates,
                        );
                        return result;
                    },

                    async split(objectState, frame) {
                        const result = await PluginRegistry.apiWrapper.call(
                            this,
                            prototype.annotations.split,
                            objectState,
                            frame,
                        );
                        return result;
                    },

                    async group(objectStates, reset = false) {
                        const result = await PluginRegistry.apiWrapper.call(
                            this,
                            prototype.annotations.group,
                            objectStates,
                            reset,
                        );
                        return result;
                    },

                    async import(data) {
                        const result = await PluginRegistry.apiWrapper.call(this, prototype.annotations.import, data);
                        return result;
                    },

                    async export() {
                        const result = await PluginRegistry.apiWrapper.call(this, prototype.annotations.export);
                        return result;
                    },

                    async exportDataset(format) {
                        const result = await PluginRegistry.apiWrapper.call(
                            this,
                            prototype.annotations.exportDataset,
                            format,
                        );
                        return result;
                    },

                    hasUnsavedChanges() {
                        const result = prototype.annotations.hasUnsavedChanges.implementation.call(this);
                        return result;
                    },
                },
                writable: true,
            }),
            frames: Object.freeze({
                value: {
                    async get(frame, isPlaying = false, step = 1) {
                        const result = await PluginRegistry.apiWrapper.call(
                            this,
                            prototype.frames.get,
                            frame,
                            isPlaying,
                            step,
                        );
                        return result;
                    },
                    async ranges() {
                        const result = await PluginRegistry.apiWrapper.call(this, prototype.frames.ranges);
                        return result;
                    },
                    async preview() {
                        const result = await PluginRegistry.apiWrapper.call(this, prototype.frames.preview);
                        return result;
                    },
                },
                writable: true,
            }),
            logger: Object.freeze({
                value: {
                    async log(logType, payload = {}, wait = false) {
                        const result = await PluginRegistry.apiWrapper.call(
                            this,
                            prototype.logger.log,
                            logType,
                            payload,
                            wait,
                        );
                        return result;
                    },
                },
                writable: true,
            }),
            actions: Object.freeze({
                value: {
                    async undo(count = 1) {
                        const result = await PluginRegistry.apiWrapper.call(this, prototype.actions.undo, count);
                        return result;
                    },
                    async redo(count = 1) {
                        const result = await PluginRegistry.apiWrapper.call(this, prototype.actions.redo, count);
                        return result;
                    },
                    async freeze(frozen) {
                        const result = await PluginRegistry.apiWrapper.call(this, prototype.actions.freeze, frozen);
                        return result;
                    },
                    async clear() {
                        const result = await PluginRegistry.apiWrapper.call(this, prototype.actions.clear);
                        return result;
                    },
                    async get() {
                        const result = await PluginRegistry.apiWrapper.call(this, prototype.actions.get);
                        return result;
                    },
                },
                writable: true,
            }),
            events: Object.freeze({
                value: {
                    async subscribe(evType, callback) {
                        const result = await PluginRegistry.apiWrapper.call(
                            this,
                            prototype.events.subscribe,
                            evType,
                            callback,
                        );
                        return result;
                    },
                    async unsubscribe(evType, callback = null) {
                        const result = await PluginRegistry.apiWrapper.call(
                            this,
                            prototype.events.unsubscribe,
                            evType,
                            callback,
                        );
                        return result;
                    },
                },
                writable: true,
            }),
        });
    }

    /**
     * Base abstract class for Task and Job. It contains common members.
     * @hideconstructor
     * @virtual
     */
    class Session {
        constructor() {
            /**
             * An interaction with annotations
             * @namespace annotations
             * @memberof Session
             */
            /**
             * Upload annotations from a dump file
             * You need upload annotations from a server again after successful executing
             * @method upload
             * @memberof Session.annotations
             * @param {File} annotations - a file with annotations
             * @param {module:API.cvat.classes.Loader} loader - a loader
             * which will be used to upload
             * @instance
             * @async
             * @throws {module:API.cvat.exceptions.PluginError}
             * @throws {module:API.cvat.exceptions.ServerError}
             * @throws {module:API.cvat.exceptions.ArgumentError}
             */
            /**
             * Save all changes in annotations on a server
             * Objects which hadn't been saved on a server before,
             * get a serverID after saving. But received object states aren't updated.
             * So, after successful saving it's recommended to update them manually
             * (call the annotations.get() again)
             * @method save
             * @memberof Session.annotations
             * @throws {module:API.cvat.exceptions.PluginError}
             * @throws {module:API.cvat.exceptions.ServerError}
             * @instance
             * @async
             * @param {function} [onUpdate] saving can be long.
             * This callback can be used to notify a user about current progress
             * Its argument is a text string
             */
            /**
             * Remove all annotations and optionally reinitialize it
             * @method clear
             * @memberof Session.annotations
             * @param {boolean} [reload = false] reset all changes and
             * reinitialize annotations by data from a server
             * @throws {module:API.cvat.exceptions.PluginError}
             * @throws {module:API.cvat.exceptions.ArgumentError}
             * @throws {module:API.cvat.exceptions.ServerError}
             * @instance
             * @async
             */
            /**
             * Dump of annotations to a file.
             * Method always dumps annotations for a whole task.
             * @method dump
             * @memberof Session.annotations
             * @param {module:API.cvat.classes.Dumper} dumper - a dumper
             * @param {string} [name = null] - a name of a file with annotations
             * which will be used to dump
             * @returns {string} URL which can be used in order to get a dump file
             * @throws {module:API.cvat.exceptions.PluginError}
             * @throws {module:API.cvat.exceptions.ServerError}
             * @throws {module:API.cvat.exceptions.ArgumentError}
             * @instance
             * @async
             */
            /**
             * Collect short statistics about a task or a job.
             * @method statistics
             * @memberof Session.annotations
             * @returns {module:API.cvat.classes.Statistics} statistics object
             * @throws {module:API.cvat.exceptions.PluginError}
             * @instance
             * @async
             */
            /**
             * Create new objects from one-frame states
             * After successful adding you need to update object states on a frame
             * @method put
             * @memberof Session.annotations
             * @param {module:API.cvat.classes.ObjectState[]} data
             * @returns {number[]} identificators of added objects
             * array of objects on the specific frame
             * @throws {module:API.cvat.exceptions.PluginError}
             * @throws {module:API.cvat.exceptions.DataError}
             * @throws {module:API.cvat.exceptions.ArgumentError}
             * @instance
             * @async
             */
            /**
             * Get annotations for a specific frame
             * </br> Filter supports following operators:
             * ==, !=, >, >=, <, <=, ~= and (), |, & for grouping.
             * </br> Filter supports properties:
             * width, height, label, serverID, clientID, type, shape, occluded
             * </br> All prop values are case-sensitive. CVAT uses json queries for search.
             * </br> Examples:
             * <ul>
             *   <li> label=="car" | label==["road sign"] </li>
             *   <li> width >= height </li>
             *   <li> attr["Attribute 1"] == attr["Attribute 2"] </li>
             *   <li> type=="track" & shape="rectangle" </li>
             *   <li> clientID == 50 </li>
             *   <li> (label=="car" & attr["parked"]==true)
             * | (label=="pedestrian" & width > 150) </li>
             *   <li> (( label==["car \"mazda\""]) &
             * (attr["sunglass ( help ) es"]==true |
             * (width > 150 | height > 150 & (clientID == serverID))))) </li>
             * </ul>
             * <b> If you have double quotes in your query string,
             * please escape them using back slash: \" </b>
             * @method get
             * @param {integer} frame get objects from the frame
             * @param {boolean} allTracks show all tracks
             * even if they are outside and not keyframe
             * @param {string[]} [filters = []]
             * get only objects that satisfied to specific filters
             * @returns {module:API.cvat.classes.ObjectState[]}
             * @memberof Session.annotations
             * @throws {module:API.cvat.exceptions.PluginError}
             * @throws {module:API.cvat.exceptions.ArgumentError}
             * @instance
             * @async
             */
            /**
             * Find a frame in the range [from, to]
             * that contains at least one object satisfied to a filter
             * @method search
             * @memberof Session.annotations
             * @param {ObjectFilter} [filter = []] filter
             * @param {integer} from lower bound of a search
             * @param {integer} to upper bound of a search
             * @returns {integer|null} a frame that contains objects according to the filter
             * @throws {module:API.cvat.exceptions.PluginError}
             * @throws {module:API.cvat.exceptions.ArgumentError}
             * @instance
             * @async
             */
            /**
             * Find the nearest empty frame without any annotations
             * @method searchEmpty
             * @memberof Session.annotations
             * @param {integer} from lower bound of a search
             * @param {integer} to upper bound of a search
             * @returns {integer|null} a frame that contains objects according to the filter
             * @throws {module:API.cvat.exceptions.PluginError}
             * @throws {module:API.cvat.exceptions.ArgumentError}
             * @instance
             * @async
             */
            /**
             * Select shape under a cursor by using minimal distance
             * between a cursor and a shape edge or a shape point
             * For closed shapes a cursor is placed inside a shape
             * @method select
             * @memberof Session.annotations
             * @param {module:API.cvat.classes.ObjectState[]} objectStates
             * objects which can be selected
             * @param {float} x horizontal coordinate
             * @param {float} y vertical coordinate
             * @returns {Object}
             * a pair of {state: ObjectState, distance: number} for selected object.
             * Pair values can be null if there aren't any sutisfied objects
             * @throws {module:API.cvat.exceptions.PluginError}
             * @throws {module:API.cvat.exceptions.ArgumentError}
             * @instance
             * @async
             */
            /**
             * Method unites several shapes and tracks into the one
             * All shapes must be the same (rectangle, polygon, etc)
             * All labels must be the same
             * After successful merge you need to update object states on a frame
             * @method merge
             * @memberof Session.annotations
             * @param {module:API.cvat.classes.ObjectState[]} objectStates
             * @throws {module:API.cvat.exceptions.PluginError}
             * @throws {module:API.cvat.exceptions.ArgumentError}
             * @instance
             * @async
             */
            /**
             * Method splits a track into two parts
             * (start frame: previous frame), (frame, last frame)
             * After successful split you need to update object states on a frame
             * @method split
             * @memberof Session.annotations
             * @param {module:API.cvat.classes.ObjectState} objectState
             * @param {integer} frame
             * @throws {module:API.cvat.exceptions.ArgumentError}
             * @throws {module:API.cvat.exceptions.PluginError}
             * @instance
             * @async
             */
            /**
             * Method creates a new group and put all passed objects into it
             * After successful split you need to update object states on a frame
             * @method group
             * @memberof Session.annotations
             * @param {module:API.cvat.classes.ObjectState[]} objectStates
             * @param {boolean} reset pass "true" to reset group value (set it to 0)
             * @returns {integer} an ID of created group
             * @throws {module:API.cvat.exceptions.ArgumentError}
             * @throws {module:API.cvat.exceptions.PluginError}
             * @instance
             * @async
             */
            /**
             * Method indicates if there are any changes in
             * annotations which haven't been saved on a server
             * </br><b> This function cannot be wrapped with a plugin </b>
             * @method hasUnsavedChanges
             * @memberof Session.annotations
             * @returns {boolean}
             * @throws {module:API.cvat.exceptions.PluginError}
             * @instance
             */
            /**
             *
             * Import raw data in a collection
             * @method import
             * @memberof Session.annotations
             * @param {Object} data
             * @throws {module:API.cvat.exceptions.PluginError}
             * @throws {module:API.cvat.exceptions.ArgumentError}
             * @instance
             * @async
             */
            /**
             *
             * Export a collection as a row data
             * @method export
             * @memberof Session.annotations
             * @returns {Object} data
             * @throws {module:API.cvat.exceptions.PluginError}
             * @throws {module:API.cvat.exceptions.ArgumentError}
             * @instance
             * @async
             */
            /**
             * Export as a dataset.
             * Method builds a dataset in the specified format.
             * @method exportDataset
             * @memberof Session.annotations
             * @param {module:String} format - a format
             * @returns {string} An URL to the dataset file
             * @throws {module:API.cvat.exceptions.PluginError}
             * @throws {module:API.cvat.exceptions.ServerError}
             * @throws {module:API.cvat.exceptions.ArgumentError}
             * @instance
             * @async
             */
            /**
             * Namespace is used for an interaction with frames
             * @namespace frames
             * @memberof Session
             */
            /**
             * Get frame by its number
             * @method get
             * @memberof Session.frames
             * @param {integer} frame number of frame which you want to get
             * @returns {module:API.cvat.classes.FrameData}
             * @instance
             * @async
             * @throws {module:API.cvat.exceptions.PluginError}
             * @throws {module:API.cvat.exceptions.ServerError}
             * @throws {module:API.cvat.exceptions.DataError}
             * @throws {module:API.cvat.exceptions.ArgumentError}
             */
            /**
             * Get the first frame of a task for preview
             * @method preview
             * @memberof Session.frames
             * @returns {string} - jpeg encoded image
             * @instance
             * @async
             * @throws {module:API.cvat.exceptions.PluginError}
             * @throws {module:API.cvat.exceptions.ServerError}
             * @throws {module:API.cvat.exceptions.ArgumentError}
             */
            /**
             * Returns the ranges of cached frames
             * @method ranges
             * @memberof Session.frames
             * @returns {Array.<string>}
             * @instance
             * @async
             */
            /**
             * Namespace is used for an interaction with logs
             * @namespace logger
             * @memberof Session
             */
            /**
             * Create a log and add it to a log collection <br>
             * Durable logs will be added after "close" method is called for them <br>
             * The fields "task_id" and "job_id" automatically added when add logs
             * throught a task or a job <br>
             * Ignore rules exist for some logs (e.g. zoomImage, changeAttribute) <br>
             * Payload of ignored logs are shallowly combined to previous logs of the same type
             * @method log
             * @memberof Session.logger
             * @param {module:API.cvat.enums.LogType | string} type - log type
             * @param {Object} [payload = {}] - any other data that will be appended to the log
             * @param {boolean} [wait = false] - specifies if log is durable
             * @returns {module:API.cvat.classes.Log}
             * @instance
             * @async
             * @throws {module:API.cvat.exceptions.PluginError}
             * @throws {module:API.cvat.exceptions.ArgumentError}
             */
            /**
             * Namespace is used for an interaction with actions
             * @namespace actions
             * @memberof Session
             */
            /**
             * @typedef {Object} HistoryActions
             * @property {string[]} [undo] - array of possible actions to undo
             * @property {string[]} [redo] - array of possible actions to redo
             * @global
             */
            /**
             * Make undo
             * @method undo
             * @memberof Session.actions
             * @param {number} [count=1] number of actions to undo
             * @returns {number[]} Array of affected objects
             * @throws {module:API.cvat.exceptions.PluginError}
             * @throws {module:API.cvat.exceptions.ArgumentError}
             * @instance
             * @async
             */
            /**
             * Make redo
             * @method redo
             * @memberof Session.actions
             * @param {number} [count=1] number of actions to redo
             * @returns {number[]} Array of affected objects
             * @throws {module:API.cvat.exceptions.PluginError}
             * @throws {module:API.cvat.exceptions.ArgumentError}
             * @instance
             * @async
             */
            /**
             * Freeze history (do not save new actions)
             * @method freeze
             * @memberof Session.actions
             * @throws {module:API.cvat.exceptions.PluginError}
             * @instance
             * @async
             */
            /**
             * Remove all actions from history
             * @method clear
             * @memberof Session.actions
             * @throws {module:API.cvat.exceptions.PluginError}
             * @instance
             * @async
             */
            /**
             * Get actions
             * @method get
             * @memberof Session.actions
             * @returns {HistoryActions}
             * @throws {module:API.cvat.exceptions.PluginError}
             * @throws {module:API.cvat.exceptions.ArgumentError}
             * @returns {Array.<Array.<string|number>>}
             * array of pairs [action name, frame number]
             * @instance
             * @async
             */
            /**
             * Namespace is used for an interaction with events
             * @namespace events
             * @memberof Session
             */
            /**
             * Subscribe on an event
             * @method subscribe
             * @memberof Session.events
             * @param {module:API.cvat.enums.EventType} type - event type
             * @param {functions} callback - function which will be called on event
             * @throws {module:API.cvat.exceptions.PluginError}
             * @throws {module:API.cvat.exceptions.ArgumentError}
             * @instance
             * @async
             */
            /**
             * Unsubscribe from an event. If callback is not provided,
             * all callbacks will be removed from subscribers for the event
             * @method unsubscribe
             * @memberof Session.events
             * @param {module:API.cvat.enums.EventType} type - event type
             * @param {functions} [callback = null] - function which is called on event
             * @throws {module:API.cvat.exceptions.PluginError}
             * @throws {module:API.cvat.exceptions.ArgumentError}
             * @instance
             * @async
             */
        }
    }

    /**
     * Class representing a job.
     * @memberof module:API.cvat.classes
     * @hideconstructor
     * @extends Session
     */
    class Job extends Session {
        constructor(initialData) {
            super();
            const data = {
                id: undefined,
                assignee: undefined,
                status: undefined,
                start_frame: undefined,
                stop_frame: undefined,
                task: undefined,
            };

            for (const property in data) {
                if (Object.prototype.hasOwnProperty.call(data, property)) {
                    if (property in initialData) {
                        data[property] = initialData[property];
                    }

                    if (data[property] === undefined) {
                        throw new ArgumentError(`Job field "${property}" was not initialized`);
                    }
                }
            }

            Object.defineProperties(
                this,
                Object.freeze({
                    /**
                     * @name id
                     * @type {integer}
                     * @memberof module:API.cvat.classes.Job
                     * @readonly
                     * @instance
                     */
                    id: {
                        get: () => data.id,
                    },
                    /**
                     * Instance of a user who is responsible for the job
                     * @name assignee
                     * @type {module:API.cvat.classes.User}
                     * @memberof module:API.cvat.classes.Job
                     * @instance
                     * @throws {module:API.cvat.exceptions.ArgumentError}
                     */
                    assignee: {
                        get: () => data.assignee,
                        set: (assignee) => {
                            if (assignee !== null && !(assignee instanceof User)) {
                                throw new ArgumentError('Value must be a user instance');
                            }
                            data.assignee = assignee;
                        },
                    },
                    /**
                     * @name status
                     * @type {module:API.cvat.enums.TaskStatus}
                     * @memberof module:API.cvat.classes.Job
                     * @instance
                     * @throws {module:API.cvat.exceptions.ArgumentError}
                     */
                    status: {
                        get: () => data.status,
                        set: (status) => {
                            const type = TaskStatus;
                            let valueInEnum = false;
                            for (const value in type) {
                                if (type[value] === status) {
                                    valueInEnum = true;
                                    break;
                                }
                            }

                            if (!valueInEnum) {
                                throw new ArgumentError(
                                    'Value must be a value from the enumeration cvat.enums.TaskStatus',
                                );
                            }

                            data.status = status;
                        },
                    },
                    /**
                     * @name startFrame
                     * @type {integer}
                     * @memberof module:API.cvat.classes.Job
                     * @readonly
                     * @instance
                     */
                    startFrame: {
                        get: () => data.start_frame,
                    },
                    /**
                     * @name stopFrame
                     * @type {integer}
                     * @memberof module:API.cvat.classes.Job
                     * @readonly
                     * @instance
                     */
                    stopFrame: {
                        get: () => data.stop_frame,
                    },
                    /**
                     * @name task
                     * @type {module:API.cvat.classes.Task}
                     * @memberof module:API.cvat.classes.Job
                     * @readonly
                     * @instance
                     */
                    task: {
                        get: () => data.task,
                    },
                }),
            );

            // When we call a function, for example: task.annotations.get()
            // In the method get we lose the task context
            // So, we need return it
            this.annotations = {
                get: Object.getPrototypeOf(this).annotations.get.bind(this),
                put: Object.getPrototypeOf(this).annotations.put.bind(this),
                save: Object.getPrototypeOf(this).annotations.save.bind(this),
                dump: Object.getPrototypeOf(this).annotations.dump.bind(this),
                merge: Object.getPrototypeOf(this).annotations.merge.bind(this),
                split: Object.getPrototypeOf(this).annotations.split.bind(this),
                group: Object.getPrototypeOf(this).annotations.group.bind(this),
                clear: Object.getPrototypeOf(this).annotations.clear.bind(this),
                search: Object.getPrototypeOf(this).annotations.search.bind(this),
                searchEmpty: Object.getPrototypeOf(this).annotations.searchEmpty.bind(this),
                upload: Object.getPrototypeOf(this).annotations.upload.bind(this),
                select: Object.getPrototypeOf(this).annotations.select.bind(this),
                import: Object.getPrototypeOf(this).annotations.import.bind(this),
                export: Object.getPrototypeOf(this).annotations.export.bind(this),
                statistics: Object.getPrototypeOf(this).annotations.statistics.bind(this),
                hasUnsavedChanges: Object.getPrototypeOf(this).annotations.hasUnsavedChanges.bind(this),
            };

            this.actions = {
                undo: Object.getPrototypeOf(this).actions.undo.bind(this),
                redo: Object.getPrototypeOf(this).actions.redo.bind(this),
                freeze: Object.getPrototypeOf(this).actions.freeze.bind(this),
                clear: Object.getPrototypeOf(this).actions.clear.bind(this),
                get: Object.getPrototypeOf(this).actions.get.bind(this),
            };

            this.frames = {
                get: Object.getPrototypeOf(this).frames.get.bind(this),
                ranges: Object.getPrototypeOf(this).frames.ranges.bind(this),
                preview: Object.getPrototypeOf(this).frames.preview.bind(this),
            };

            this.logger = {
                log: Object.getPrototypeOf(this).logger.log.bind(this),
            };
        }

        /**
         * Method updates job data like status or assignee
         * @method save
         * @memberof module:API.cvat.classes.Job
         * @readonly
         * @instance
         * @async
         * @throws {module:API.cvat.exceptions.ServerError}
         * @throws {module:API.cvat.exceptions.PluginError}
         */
        async save() {
            const result = await PluginRegistry.apiWrapper.call(this, Job.prototype.save);
            return result;
        }
    }

    /**
     * Class representing a task
     * @memberof module:API.cvat.classes
     * @extends Session
     */
    class Task extends Session {
        /**
         * In a fact you need use the constructor only if you want to create a task
         * @param {object} initialData - Object which is used for initalization
         * <br> It can contain keys:
         * <br> <li style="margin-left: 10px;"> name
         * <br> <li style="margin-left: 10px;"> assignee
         * <br> <li style="margin-left: 10px;"> bug_tracker
         * <br> <li style="margin-left: 10px;"> labels
         * <br> <li style="margin-left: 10px;"> segment_size
         * <br> <li style="margin-left: 10px;"> overlap
         */
        constructor(initialData) {
            super();
            const data = {
                id: undefined,
                name: undefined,
                project_id: undefined,
                status: undefined,
                size: undefined,
                mode: undefined,
                owner: undefined,
                assignee: undefined,
                created_date: undefined,
                updated_date: undefined,
                bug_tracker: undefined,
                overlap: undefined,
                segment_size: undefined,
                image_quality: undefined,
                start_frame: undefined,
                stop_frame: undefined,
                frame_filter: undefined,
                data_chunk_size: undefined,
                data_compressed_chunk_type: undefined,
                data_original_chunk_type: undefined,
                use_zip_chunks: undefined,
                use_cache: undefined,
            };

            for (const property in data) {
                if (Object.prototype.hasOwnProperty.call(data, property) && property in initialData) {
                    data[property] = initialData[property];
                }
            }

            data.labels = [];
            data.jobs = [];
            data.files = Object.freeze({
                server_files: [],
                client_files: [],
                remote_files: [],
            });

            if (Array.isArray(initialData.segments)) {
                for (const segment of initialData.segments) {
                    if (Array.isArray(segment.jobs)) {
                        for (const job of segment.jobs) {
                            const jobInstance = new Job({
                                url: job.url,
                                id: job.id,
                                assignee: job.assignee,
                                status: job.status,
                                start_frame: segment.start_frame,
                                stop_frame: segment.stop_frame,
                                task: this,
                            });
                            data.jobs.push(jobInstance);
                        }
                    }
                }
            }

            if (Array.isArray(initialData.labels)) {
                for (const label of initialData.labels) {
                    const classInstance = new Label(label);
                    data.labels.push(classInstance);
                }
            }

            Object.defineProperties(
                this,
                Object.freeze({
                    /**
                     * @name id
                     * @type {integer}
                     * @memberof module:API.cvat.classes.Task
                     * @readonly
                     * @instance
                     */
                    id: {
                        get: () => data.id,
                    },
<<<<<<< HEAD
                },
                /**
                    * @name projectId
                    * @type {integer}
                    * @memberof module:API.cvat.classes.Task
                    * @readonly
                    * @instance
                */
                projectId: {
                    get: () => data.project_id,
                },
                /**
                    * @name status
                    * @type {module:API.cvat.enums.TaskStatus}
                    * @memberof module:API.cvat.classes.Task
                    * @readonly
                    * @instance
                */
                status: {
                    get: () => data.status,
                },
                /**
                    * @name size
                    * @type {integer}
                    * @memberof module:API.cvat.classes.Task
                    * @readonly
                    * @instance
                */
                size: {
                    get: () => data.size,
                },
                /**
                    * @name mode
                    * @type {TaskMode}
                    * @memberof module:API.cvat.classes.Task
                    * @readonly
                    * @instance
                */
                mode: {
                    get: () => data.mode,
                },
                /**
                    * Instance of a user who has created the task
                    * @name owner
                    * @type {module:API.cvat.classes.User}
                    * @memberof module:API.cvat.classes.Task
                    * @readonly
                    * @instance
                */
                owner: {
                    get: () => data.owner,
                },
                /**
                    * Instance of a user who is responsible for the task
                    * @name assignee
                    * @type {module:API.cvat.classes.User}
                    * @memberof module:API.cvat.classes.Task
                    * @instance
                    * @throws {module:API.cvat.exceptions.ArgumentError}
                */
                assignee: {
                    get: () => data.assignee,
                    set: (assignee) => {
                        if (assignee !== null && !(assignee instanceof User)) {
                            throw new ArgumentError(
                                'Value must be a user instance',
                            );
                        }
                        data.assignee = assignee;
=======
                    /**
                     * @name name
                     * @type {string}
                     * @memberof module:API.cvat.classes.Task
                     * @instance
                     * @throws {module:API.cvat.exceptions.ArgumentError}
                     */
                    name: {
                        get: () => data.name,
                        set: (value) => {
                            if (!value.trim().length) {
                                throw new ArgumentError('Value must not be empty');
                            }
                            data.name = value;
                        },
>>>>>>> ec7d2b96
                    },
                    /**
                     * @name status
                     * @type {module:API.cvat.enums.TaskStatus}
                     * @memberof module:API.cvat.classes.Task
                     * @readonly
                     * @instance
                     */
                    status: {
                        get: () => data.status,
                    },
                    /**
                     * @name size
                     * @type {integer}
                     * @memberof module:API.cvat.classes.Task
                     * @readonly
                     * @instance
                     */
                    size: {
                        get: () => data.size,
                    },
                    /**
                     * @name mode
                     * @type {TaskMode}
                     * @memberof module:API.cvat.classes.Task
                     * @readonly
                     * @instance
                     */
                    mode: {
                        get: () => data.mode,
                    },
                    /**
                     * Instance of a user who has created the task
                     * @name owner
                     * @type {module:API.cvat.classes.User}
                     * @memberof module:API.cvat.classes.Task
                     * @readonly
                     * @instance
                     */
                    owner: {
                        get: () => data.owner,
                    },
                    /**
                     * Instance of a user who is responsible for the task
                     * @name assignee
                     * @type {module:API.cvat.classes.User}
                     * @memberof module:API.cvat.classes.Task
                     * @instance
                     * @throws {module:API.cvat.exceptions.ArgumentError}
                     */
                    assignee: {
                        get: () => data.assignee,
                        set: (assignee) => {
                            if (assignee !== null && !(assignee instanceof User)) {
                                throw new ArgumentError('Value must be a user instance');
                            }
                            data.assignee = assignee;
                        },
                    },
                    /**
                     * @name createdDate
                     * @type {string}
                     * @memberof module:API.cvat.classes.Task
                     * @readonly
                     * @instance
                     */
                    createdDate: {
                        get: () => data.created_date,
                    },
                    /**
                     * @name updatedDate
                     * @type {string}
                     * @memberof module:API.cvat.classes.Task
                     * @readonly
                     * @instance
                     */
                    updatedDate: {
                        get: () => data.updated_date,
                    },
                    /**
                     * @name bugTracker
                     * @type {string}
                     * @memberof module:API.cvat.classes.Task
                     * @instance
                     * @throws {module:API.cvat.exceptions.ArgumentError}
                     */
                    bugTracker: {
                        get: () => data.bug_tracker,
                        set: (tracker) => {
                            data.bug_tracker = tracker;
                        },
                    },
                    /**
                     * @name overlap
                     * @type {integer}
                     * @memberof module:API.cvat.classes.Task
                     * @instance
                     * @throws {module:API.cvat.exceptions.ArgumentError}
                     */
                    overlap: {
                        get: () => data.overlap,
                        set: (overlap) => {
                            if (!Number.isInteger(overlap) || overlap < 0) {
                                throw new ArgumentError('Value must be a non negative integer');
                            }
                            data.overlap = overlap;
                        },
                    },
                    /**
                     * @name segmentSize
                     * @type {integer}
                     * @memberof module:API.cvat.classes.Task
                     * @instance
                     * @throws {module:API.cvat.exceptions.ArgumentError}
                     */
                    segmentSize: {
                        get: () => data.segment_size,
                        set: (segment) => {
                            if (!Number.isInteger(segment) || segment < 0) {
                                throw new ArgumentError('Value must be a positive integer');
                            }
                            data.segment_size = segment;
                        },
                    },
                    /**
                     * @name imageQuality
                     * @type {integer}
                     * @memberof module:API.cvat.classes.Task
                     * @instance
                     * @throws {module:API.cvat.exceptions.ArgumentError}
                     */
                    imageQuality: {
                        get: () => data.image_quality,
                        set: (quality) => {
                            if (!Number.isInteger(quality) || quality < 0) {
                                throw new ArgumentError('Value must be a positive integer');
                            }
                            data.image_quality = quality;
                        },
                    },
                    /**
                     * @name useZipChunks
                     * @type {boolean}
                     * @memberof module:API.cvat.classes.Task
                     * @instance
                     * @throws {module:API.cvat.exceptions.ArgumentError}
                     */
                    useZipChunks: {
                        get: () => data.use_zip_chunks,
                        set: (useZipChunks) => {
                            if (typeof useZipChunks !== 'boolean') {
                                throw new ArgumentError('Value must be a boolean');
                            }
                            data.use_zip_chunks = useZipChunks;
                        },
                    },
                    /**
                     * @name useCache
                     * @type {boolean}
                     * @memberof module:API.cvat.classes.Task
                     * @instance
                     * @throws {module:API.cvat.exceptions.ArgumentError}
                     */
                    useCache: {
                        get: () => data.use_cache,
                        set: (useCache) => {
                            if (typeof useCache !== 'boolean') {
                                throw new ArgumentError('Value must be a boolean');
                            }
                            data.use_cache = useCache;
                        },
                    },
                    /**
                     * After task has been created value can be appended only.
                     * @name labels
                     * @type {module:API.cvat.classes.Label[]}
                     * @memberof module:API.cvat.classes.Task
                     * @instance
                     * @throws {module:API.cvat.exceptions.ArgumentError}
                     */
                    labels: {
                        get: () => [...data.labels],
                        set: (labels) => {
                            if (!Array.isArray(labels)) {
                                throw new ArgumentError('Value must be an array of Labels');
                            }

                            for (const label of labels) {
                                if (!(label instanceof Label)) {
                                    throw new ArgumentError(
                                        `Each array value must be an instance of Label. ${typeof label} was found`,
                                    );
                                }
                            }

                            data.labels = [...labels];
                        },
                    },
                    /**
                     * @name jobs
                     * @type {module:API.cvat.classes.Job[]}
                     * @memberof module:API.cvat.classes.Task
                     * @readonly
                     * @instance
                     */
                    jobs: {
                        get: () => [...data.jobs],
                    },
                    /**
                     * List of files from shared resource
                     * @name serverFiles
                     * @type {string[]}
                     * @memberof module:API.cvat.classes.Task
                     * @instance
                     * @throws {module:API.cvat.exceptions.ArgumentError}
                     */
                    serverFiles: {
                        get: () => [...data.files.server_files],
                        set: (serverFiles) => {
                            if (!Array.isArray(serverFiles)) {
                                throw new ArgumentError(
                                    `Value must be an array. But ${typeof serverFiles} has been got.`,
                                );
                            }

                            for (const value of serverFiles) {
                                if (typeof value !== 'string') {
                                    throw new ArgumentError(
                                        `Array values must be a string. But ${typeof value} has been got.`,
                                    );
                                }
                            }

                            Array.prototype.push.apply(data.files.server_files, serverFiles);
                        },
                    },
                    /**
                     * List of files from client host
                     * @name clientFiles
                     * @type {File[]}
                     * @memberof module:API.cvat.classes.Task
                     * @instance
                     * @throws {module:API.cvat.exceptions.ArgumentError}
                     */
                    clientFiles: {
                        get: () => [...data.files.client_files],
                        set: (clientFiles) => {
                            if (!Array.isArray(clientFiles)) {
                                throw new ArgumentError(
                                    `Value must be an array. But ${typeof clientFiles} has been got.`,
                                );
                            }

                            for (const value of clientFiles) {
                                if (!(value instanceof File)) {
                                    throw new ArgumentError(
                                        `Array values must be a File. But ${value.constructor.name} has been got.`,
                                    );
                                }
                            }

                            Array.prototype.push.apply(data.files.client_files, clientFiles);
                        },
                    },
                    /**
                     * List of files from remote host
                     * @name remoteFiles
                     * @type {File[]}
                     * @memberof module:API.cvat.classes.Task
                     * @instance
                     * @throws {module:API.cvat.exceptions.ArgumentError}
                     */
                    remoteFiles: {
                        get: () => [...data.files.remote_files],
                        set: (remoteFiles) => {
                            if (!Array.isArray(remoteFiles)) {
                                throw new ArgumentError(
                                    `Value must be an array. But ${typeof remoteFiles} has been got.`,
                                );
                            }

                            for (const value of remoteFiles) {
                                if (typeof value !== 'string') {
                                    throw new ArgumentError(
                                        `Array values must be a string. But ${typeof value} has been got.`,
                                    );
                                }
                            }

                            Array.prototype.push.apply(data.files.remote_files, remoteFiles);
                        },
                    },
                    /**
                     * The first frame of a video to annotation
                     * @name startFrame
                     * @type {integer}
                     * @memberof module:API.cvat.classes.Task
                     * @instance
                     * @throws {module:API.cvat.exceptions.ArgumentError}
                     */
                    startFrame: {
                        get: () => data.start_frame,
                        set: (frame) => {
                            if (!Number.isInteger(frame) || frame < 0) {
                                throw new ArgumentError('Value must be a not negative integer');
                            }
                            data.start_frame = frame;
                        },
                    },
                    /**
                     * The last frame of a video to annotation
                     * @name stopFrame
                     * @type {integer}
                     * @memberof module:API.cvat.classes.Task
                     * @instance
                     * @throws {module:API.cvat.exceptions.ArgumentError}
                     */
                    stopFrame: {
                        get: () => data.stop_frame,
                        set: (frame) => {
                            if (!Number.isInteger(frame) || frame < 0) {
                                throw new ArgumentError('Value must be a not negative integer');
                            }
                            data.stop_frame = frame;
                        },
                    },
                    /**
                     * Filter to ignore some frames during task creation
                     * @name frameFilter
                     * @type {string}
                     * @memberof module:API.cvat.classes.Task
                     * @instance
                     * @throws {module:API.cvat.exceptions.ArgumentError}
                     */
                    frameFilter: {
                        get: () => data.frame_filter,
                        set: (filter) => {
                            if (typeof filter !== 'string') {
                                throw new ArgumentError(
                                    `Filter value must be a string. But ${typeof filter} has been got.`,
                                );
                            }

                            data.frame_filter = filter;
                        },
                    },
                    dataChunkSize: {
                        get: () => data.data_chunk_size,
                        set: (chunkSize) => {
                            if (typeof chunkSize !== 'number' || chunkSize < 1) {
                                throw new ArgumentError(
                                    `Chunk size value must be a positive number. But value ${chunkSize} has been got.`,
                                );
                            }

                            data.data_chunk_size = chunkSize;
                        },
                    },
                    dataChunkType: {
                        get: () => data.data_compressed_chunk_type,
                    },
                }),
            );

            // When we call a function, for example: task.annotations.get()
            // In the method get we lose the task context
            // So, we need return it
            this.annotations = {
                get: Object.getPrototypeOf(this).annotations.get.bind(this),
                put: Object.getPrototypeOf(this).annotations.put.bind(this),
                save: Object.getPrototypeOf(this).annotations.save.bind(this),
                dump: Object.getPrototypeOf(this).annotations.dump.bind(this),
                merge: Object.getPrototypeOf(this).annotations.merge.bind(this),
                split: Object.getPrototypeOf(this).annotations.split.bind(this),
                group: Object.getPrototypeOf(this).annotations.group.bind(this),
                clear: Object.getPrototypeOf(this).annotations.clear.bind(this),
                search: Object.getPrototypeOf(this).annotations.search.bind(this),
                searchEmpty: Object.getPrototypeOf(this).annotations.searchEmpty.bind(this),
                upload: Object.getPrototypeOf(this).annotations.upload.bind(this),
                select: Object.getPrototypeOf(this).annotations.select.bind(this),
                import: Object.getPrototypeOf(this).annotations.import.bind(this),
                export: Object.getPrototypeOf(this).annotations.export.bind(this),
                statistics: Object.getPrototypeOf(this).annotations.statistics.bind(this),
                hasUnsavedChanges: Object.getPrototypeOf(this).annotations.hasUnsavedChanges.bind(this),
                exportDataset: Object.getPrototypeOf(this).annotations.exportDataset.bind(this),
            };

            this.actions = {
                undo: Object.getPrototypeOf(this).actions.undo.bind(this),
                redo: Object.getPrototypeOf(this).actions.redo.bind(this),
                freeze: Object.getPrototypeOf(this).actions.freeze.bind(this),
                clear: Object.getPrototypeOf(this).actions.clear.bind(this),
                get: Object.getPrototypeOf(this).actions.get.bind(this),
            };

            this.frames = {
                get: Object.getPrototypeOf(this).frames.get.bind(this),
                ranges: Object.getPrototypeOf(this).frames.ranges.bind(this),
                preview: Object.getPrototypeOf(this).frames.preview.bind(this),
            };

            this.logger = {
                log: Object.getPrototypeOf(this).logger.log.bind(this),
            };
        }

        /**
         * Method removes all task related data from the client (annotations, history, etc.)
         * @method close
         * @returns {module:API.cvat.classes.Task}
         * @memberof module:API.cvat.classes.Task
         * @readonly
         * @async
         * @instance
         * @throws {module:API.cvat.exceptions.PluginError}
         */
        async close() {
            const result = await PluginRegistry.apiWrapper.call(this, Task.prototype.close);
            return result;
        }

        /**
         * Method updates data of a created task or creates new task from scratch
         * @method save
         * @returns {module:API.cvat.classes.Task}
         * @memberof module:API.cvat.classes.Task
         * @param {function} [onUpdate] - the function which is used only if task hasn't
         * been created yet. It called in order to notify about creation status.
         * It receives the string parameter which is a status message
         * @readonly
         * @instance
         * @async
         * @throws {module:API.cvat.exceptions.ServerError}
         * @throws {module:API.cvat.exceptions.PluginError}
         */
        async save(onUpdate = () => {}) {
            const result = await PluginRegistry.apiWrapper.call(this, Task.prototype.save, onUpdate);
            return result;
        }

        /**
         * Method deletes a task from a server
         * @method delete
         * @memberof module:API.cvat.classes.Task
         * @readonly
         * @instance
         * @async
         * @throws {module:API.cvat.exceptions.ServerError}
         * @throws {module:API.cvat.exceptions.PluginError}
         */
        async delete() {
            const result = await PluginRegistry.apiWrapper.call(this, Task.prototype.delete);
            return result;
        }
    }

    /**
        * Class representing a project
        * @memberof module:API.cvat.classes
        * @extends Session
    */
    class Project extends Session {
        /**
            * In a fact you need use the constructor only if you want to create a project
            * @param {object} initialData - Object which is used for initalization
            * <br> It can contain keys:
            * <br> <li style="margin-left: 10px;"> name
            * <br> <li style="margin-left: 10px;"> labels
        */
        constructor(initialData) {
            super();
            const data = {
                id: undefined,
                name: undefined,
                status: undefined,
                assignee: undefined,
                owner: undefined,
                bug_tracker: undefined,
                created_date: undefined,
                updated_date: undefined,
            };

            for (const property in data) {
                if (Object.prototype.hasOwnProperty.call(data, property)
                    && property in initialData) {
                    data[property] = initialData[property];
                }
            }

            data.labels = [];
            data.tasks = [];

            if (Array.isArray(initialData.labels)) {
                for (const label of initialData.labels) {
                    const classInstance = new Label(label);
                    data.labels.push(classInstance);
                }
            }

            if (Array.isArray(initialData.tasks)) {
                for (const task of initialData.tasks) {
                    const taskInstance = new Task(task);
                    data.tasks.push(taskInstance);
                }
            }

            Object.defineProperties(this, Object.freeze({
                /**
                    * @name id
                    * @type {integer}
                    * @memberof module:API.cvat.classes.Project
                    * @readonly
                    * @instance
                */
                id: {
                    get: () => data.id,
                },
                /**
                    * @name name
                    * @type {string}
                    * @memberof module:API.cvat.classes.Project
                    * @instance
                    * @throws {module:API.cvat.exceptions.ArgumentError}
                */
                name: {
                    get: () => data.name,
                    set: (value) => {
                        if (!value.trim().length) {
                            throw new ArgumentError(
                                'Value must not be empty',
                            );
                        }
                        data.name = value;
                    },
                },
                /**
                    * @name status
                    * @type {module:API.cvat.enums.TaskStatus}
                    * @memberof module:API.cvat.classes.Project
                    * @readonly
                    * @instance
                */
                status: {
                    get: () => data.status,
                },
                /**
                    * Instance of a user who was assigned for the project
                    * @name assignee
                    * @type {module:API.cvat.classes.User}
                    * @memberof module:API.cvat.classes.Project
                    * @readonly
                    * @instance
                */
                assignee: {
                    get: () => data.assignee,
                    set: (assignee) => {
                        if (assignee !== null && !(assignee instanceof User)) {
                            throw new ArgumentError(
                                'Value must be a user instance',
                            );
                        }
                        data.assignee = assignee;
                    },
                },
                /**
                    * Instance of a user who has created the project
                    * @name owner
                    * @type {module:API.cvat.classes.User}
                    * @memberof module:API.cvat.classes.Project
                    * @readonly
                    * @instance
                */
                owner: {
                    get: () => data.owner,
                },
                /**
                    * @name bugTracker
                    * @type {string}
                    * @memberof module:API.cvat.classes.Project
                    * @instance
                    * @throws {module:API.cvat.exceptions.ArgumentError}
                */
                bugTracker: {
                    get: () => data.bug_tracker,
                    set: (tracker) => {
                        data.bug_tracker = tracker;
                    },
                },
                /**
                    * @name createdDate
                    * @type {string}
                    * @memberof module:API.cvat.classes.Task
                    * @readonly
                    * @instance
                */
                createdDate: {
                    get: () => data.created_date,
                },
                /**
                    * @name updatedDate
                    * @type {string}
                    * @memberof module:API.cvat.classes.Task
                    * @readonly
                    * @instance
                */
                updatedDate: {
                    get: () => data.updated_date,
                },
                /**
                    * After project has been created value can be appended only.
                    * @name labels
                    * @type {module:API.cvat.classes.Label[]}
                    * @memberof module:API.cvat.classes.Project
                    * @instance
                    * @throws {module:API.cvat.exceptions.ArgumentError}
                */
                labels: {
                    get: () => [...data.labels],
                    set: (labels) => {
                        if (!Array.isArray(labels)) {
                            throw new ArgumentError(
                                'Value must be an array of Labels',
                            );
                        }

                        for (const label of labels) {
                            if (!(label instanceof Label)) {
                                throw new ArgumentError(
                                    'Each array value must be an instance of Label. '
                                        + `${typeof (label)} was found`,
                                );
                            }
                        }

                        data.labels = [...labels];
                    },
                },
                /**
                    * Tasks linked with the project
                    * @name tasks
                    * @type {module:API.cvat.classes.Task[]}
                    * @memberof module:API.cvat.classes.Project
                    * @readonly
                    * @instance
                 */
                tasks: {
                    get: () => [...data.tasks],
                },
                // TODO: Do we need logger here
            }));
        }

        /**
            * Method updates data of a created project or creates new project from scratch
            * @method save
            * @returns {module:API.cvat.classes.Project}
            * @memberof module:API.cvat.classes.Project
            * @param {function} [onUpdate] - the function which is used only if project hasn't
            * been created yet. It called in order to notify about creation status.
            * It receives the string parameter which is a status message
            * @readonly
            * @instance
            * @async
            * @throws {module:API.cvat.exceptions.ServerError}
            * @throws {module:API.cvat.exceptions.PluginError}
        */
        async save(onUpdate = () => {}) {
            const result = await PluginRegistry
                .apiWrapper.call(this, Project.prototype.save, onUpdate);
            return result;
        }

        /**
            * Method deletes a task from a server
            * @method delete
            * @memberof module:API.cvat.classes.Project
            * @readonly
            * @instance
            * @async
            * @throws {module:API.cvat.exceptions.ServerError}
            * @throws {module:API.cvat.exceptions.PluginError}
        */
        async delete() {
            const result = await PluginRegistry
                .apiWrapper.call(this, Project.prototype.delete);
            return result;
        }
    }


    module.exports = {
        Job,
        Task,
        Project,
    };

    const {
        getAnnotations,
        putAnnotations,
        saveAnnotations,
        hasUnsavedChanges,
        searchAnnotations,
        searchEmptyFrame,
        mergeAnnotations,
        splitAnnotations,
        groupAnnotations,
        clearAnnotations,
        selectObject,
        annotationsStatistics,
        uploadAnnotations,
        dumpAnnotations,
        importAnnotations,
        exportAnnotations,
        exportDataset,
        undoActions,
        redoActions,
        freezeHistory,
        clearActions,
        getActions,
        closeSession,
    } = require('./annotations');

    buildDublicatedAPI(Job.prototype);
    buildDublicatedAPI(Task.prototype);

    Job.prototype.save.implementation = async function () {
        // TODO: Add ability to change an assignee
        if (this.id) {
            const jobData = {
                status: this.status,
                assignee: this.assignee ? this.assignee.id : null,
            };

            await serverProxy.jobs.saveJob(this.id, jobData);
            return this;
        }

        throw new ArgumentError('Can not save job without and id');
    };

    Job.prototype.frames.get.implementation = async function (frame, isPlaying, step) {
        if (!Number.isInteger(frame) || frame < 0) {
            throw new ArgumentError(`Frame must be a positive integer. Got: "${frame}"`);
        }

        if (frame < this.startFrame || frame > this.stopFrame) {
            throw new ArgumentError(`The frame with number ${frame} is out of the job`);
        }

        const frameData = await getFrame(
            this.task.id,
            this.task.dataChunkSize,
            this.task.dataChunkType,
            this.task.mode,
            frame,
            this.startFrame,
            this.stopFrame,
            isPlaying,
            step,
        );
        return frameData;
    };

    Job.prototype.frames.ranges.implementation = async function () {
        const rangesData = await getRanges(this.task.id);
        return rangesData;
    };

    // TODO: Check filter for annotations
    Job.prototype.annotations.get.implementation = async function (frame, allTracks, filters) {
        if (!Array.isArray(filters) || filters.some((filter) => typeof filter !== 'string')) {
            throw new ArgumentError('The filters argument must be an array of strings');
        }

        if (!Number.isInteger(frame)) {
            throw new ArgumentError('The frame argument must be an integer');
        }

        if (frame < this.startFrame || frame > this.stopFrame) {
            throw new ArgumentError(`Frame ${frame} does not exist in the job`);
        }

        const annotationsData = await getAnnotations(this, frame, allTracks, filters);
        return annotationsData;
    };

    Job.prototype.annotations.search.implementation = function (filters, frameFrom, frameTo) {
        if (!Array.isArray(filters) || filters.some((filter) => typeof filter !== 'string')) {
            throw new ArgumentError('The filters argument must be an array of strings');
        }

        if (!Number.isInteger(frameFrom) || !Number.isInteger(frameTo)) {
            throw new ArgumentError('The start and end frames both must be an integer');
        }

        if (frameFrom < this.startFrame || frameFrom > this.stopFrame) {
            throw new ArgumentError('The start frame is out of the job');
        }

        if (frameTo < this.startFrame || frameTo > this.stopFrame) {
            throw new ArgumentError('The stop frame is out of the job');
        }

        const result = searchAnnotations(this, filters, frameFrom, frameTo);
        return result;
    };

    Job.prototype.annotations.searchEmpty.implementation = function (frameFrom, frameTo) {
        if (!Number.isInteger(frameFrom) || !Number.isInteger(frameTo)) {
            throw new ArgumentError('The start and end frames both must be an integer');
        }

        if (frameFrom < this.startFrame || frameFrom > this.stopFrame) {
            throw new ArgumentError('The start frame is out of the job');
        }

        if (frameTo < this.startFrame || frameTo > this.stopFrame) {
            throw new ArgumentError('The stop frame is out of the job');
        }

        const result = searchEmptyFrame(this, frameFrom, frameTo);
        return result;
    };

    Job.prototype.annotations.save.implementation = async function (onUpdate) {
        const result = await saveAnnotations(this, onUpdate);
        return result;
    };

    Job.prototype.annotations.merge.implementation = async function (objectStates) {
        const result = await mergeAnnotations(this, objectStates);
        return result;
    };

    Job.prototype.annotations.split.implementation = async function (objectState, frame) {
        const result = await splitAnnotations(this, objectState, frame);
        return result;
    };

    Job.prototype.annotations.group.implementation = async function (objectStates, reset) {
        const result = await groupAnnotations(this, objectStates, reset);
        return result;
    };

    Job.prototype.annotations.hasUnsavedChanges.implementation = function () {
        const result = hasUnsavedChanges(this);
        return result;
    };

    Job.prototype.annotations.clear.implementation = async function (reload) {
        const result = await clearAnnotations(this, reload);
        return result;
    };

    Job.prototype.annotations.select.implementation = function (frame, x, y) {
        const result = selectObject(this, frame, x, y);
        return result;
    };

    Job.prototype.annotations.statistics.implementation = function () {
        const result = annotationsStatistics(this);
        return result;
    };

    Job.prototype.annotations.put.implementation = function (objectStates) {
        const result = putAnnotations(this, objectStates);
        return result;
    };

    Job.prototype.annotations.upload.implementation = async function (file, loader) {
        const result = await uploadAnnotations(this, file, loader);
        return result;
    };

    Job.prototype.annotations.import.implementation = function (data) {
        const result = importAnnotations(this, data);
        return result;
    };

    Job.prototype.annotations.export.implementation = function () {
        const result = exportAnnotations(this);
        return result;
    };

    Job.prototype.annotations.dump.implementation = async function (dumper, name) {
        const result = await dumpAnnotations(this, name, dumper);
        return result;
    };

    Job.prototype.annotations.exportDataset.implementation = async function (format) {
        const result = await exportDataset(this.task, format);
        return result;
    };

    Job.prototype.actions.undo.implementation = function (count) {
        const result = undoActions(this, count);
        return result;
    };

    Job.prototype.actions.redo.implementation = function (count) {
        const result = redoActions(this, count);
        return result;
    };

    Job.prototype.actions.freeze.implementation = function (frozen) {
        const result = freezeHistory(this, frozen);
        return result;
    };

    Job.prototype.actions.clear.implementation = function () {
        const result = clearActions(this);
        return result;
    };

    Job.prototype.actions.get.implementation = function () {
        const result = getActions(this);
        return result;
    };

    Job.prototype.logger.log.implementation = async function (logType, payload, wait) {
        const result = await this.task.logger.log(logType, { ...payload, job_id: this.id }, wait);
        return result;
    };

    Task.prototype.close.implementation = function closeTask() {
        clearFrames(this.id);
        for (const job of this.jobs) {
            closeSession(job);
        }

        closeSession(this);
        return this;
    };

    Task.prototype.save.implementation = async function (onUpdate) {
        // TODO: Add ability to change an owner and an assignee
        if (typeof this.id !== 'undefined') {
            // If the task has been already created, we update it
            const taskData = {
                assignee: this.assignee ? this.assignee.id : null,
                name: this.name,
                bug_tracker: this.bugTracker,
                labels: [...this.labels.map((el) => el.toJSON())],
            };

            await serverProxy.tasks.saveTask(this.id, taskData);
            return this;
        }

        const taskSpec = {
            name: this.name,
            labels: this.labels.map((el) => el.toJSON()),
        };

        if (typeof this.bugTracker !== 'undefined') {
            taskSpec.bug_tracker = this.bugTracker;
        }
        if (typeof this.segmentSize !== 'undefined') {
            taskSpec.segment_size = this.segmentSize;
        }
        if (typeof this.overlap !== 'undefined') {
            taskSpec.overlap = this.overlap;
        }
        if (typeof (this.projectId) !== 'undefined') {
            taskSpec.project_id = this.projectId;
        }

        const taskDataSpec = {
            client_files: this.clientFiles,
            server_files: this.serverFiles,
            remote_files: this.remoteFiles,
            image_quality: this.imageQuality,
            use_zip_chunks: this.useZipChunks,
            use_cache: this.useCache,
        };

        if (typeof this.startFrame !== 'undefined') {
            taskDataSpec.start_frame = this.startFrame;
        }
        if (typeof this.stopFrame !== 'undefined') {
            taskDataSpec.stop_frame = this.stopFrame;
        }
        if (typeof this.frameFilter !== 'undefined') {
            taskDataSpec.frame_filter = this.frameFilter;
        }
        if (typeof this.dataChunkSize !== 'undefined') {
            taskDataSpec.chunk_size = this.dataChunkSize;
        }

        const task = await serverProxy.tasks.createTask(taskSpec, taskDataSpec, onUpdate);
        return new Task(task);
    };

    Task.prototype.delete.implementation = async function () {
        const result = await serverProxy.tasks.deleteTask(this.id);
        return result;
    };

    Task.prototype.frames.get.implementation = async function (frame, isPlaying, step) {
        if (!Number.isInteger(frame) || frame < 0) {
            throw new ArgumentError(`Frame must be a positive integer. Got: "${frame}"`);
        }

        if (frame >= this.size) {
            throw new ArgumentError(`The frame with number ${frame} is out of the task`);
        }

        const result = await getFrame(
            this.id,
            this.dataChunkSize,
            this.dataChunkType,
            this.mode,
            frame,
            0,
            this.size - 1,
            isPlaying,
            step,
        );
        return result;
    };

    Job.prototype.frames.preview.implementation = async function () {
        const frameData = await getPreview(this.task.id);
        return frameData;
    };

    Task.prototype.frames.ranges.implementation = async function () {
        const rangesData = await getRanges(this.id);
        return rangesData;
    };

    Task.prototype.frames.preview.implementation = async function () {
        const frameData = await getPreview(this.id);
        return frameData;
    };

    // TODO: Check filter for annotations
    Task.prototype.annotations.get.implementation = async function (frame, allTracks, filters) {
        if (!Array.isArray(filters) || filters.some((filter) => typeof filter !== 'string')) {
            throw new ArgumentError('The filters argument must be an array of strings');
        }

        if (!Number.isInteger(frame) || frame < 0) {
            throw new ArgumentError(`Frame must be a positive integer. Got: "${frame}"`);
        }

        if (frame >= this.size) {
            throw new ArgumentError(`Frame ${frame} does not exist in the task`);
        }

        const result = await getAnnotations(this, frame, allTracks, filters);
        return result;
    };

    Task.prototype.annotations.search.implementation = function (filters, frameFrom, frameTo) {
        if (!Array.isArray(filters) || filters.some((filter) => typeof filter !== 'string')) {
            throw new ArgumentError('The filters argument must be an array of strings');
        }

        if (!Number.isInteger(frameFrom) || !Number.isInteger(frameTo)) {
            throw new ArgumentError('The start and end frames both must be an integer');
        }

        if (frameFrom < 0 || frameFrom >= this.size) {
            throw new ArgumentError('The start frame is out of the task');
        }

        if (frameTo < 0 || frameTo >= this.size) {
            throw new ArgumentError('The stop frame is out of the task');
        }

        const result = searchAnnotations(this, filters, frameFrom, frameTo);
        return result;
    };

    Task.prototype.annotations.searchEmpty.implementation = function (frameFrom, frameTo) {
        if (!Number.isInteger(frameFrom) || !Number.isInteger(frameTo)) {
            throw new ArgumentError('The start and end frames both must be an integer');
        }

        if (frameFrom < 0 || frameFrom >= this.size) {
            throw new ArgumentError('The start frame is out of the task');
        }

        if (frameTo < 0 || frameTo >= this.size) {
            throw new ArgumentError('The stop frame is out of the task');
        }

        const result = searchEmptyFrame(this, frameFrom, frameTo);
        return result;
    };

    Task.prototype.annotations.save.implementation = async function (onUpdate) {
        const result = await saveAnnotations(this, onUpdate);
        return result;
    };

    Task.prototype.annotations.merge.implementation = async function (objectStates) {
        const result = await mergeAnnotations(this, objectStates);
        return result;
    };

    Task.prototype.annotations.split.implementation = async function (objectState, frame) {
        const result = await splitAnnotations(this, objectState, frame);
        return result;
    };

    Task.prototype.annotations.group.implementation = async function (objectStates, reset) {
        const result = await groupAnnotations(this, objectStates, reset);
        return result;
    };

    Task.prototype.annotations.hasUnsavedChanges.implementation = function () {
        const result = hasUnsavedChanges(this);
        return result;
    };

    Task.prototype.annotations.clear.implementation = async function (reload) {
        const result = await clearAnnotations(this, reload);
        return result;
    };

    Task.prototype.annotations.select.implementation = function (frame, x, y) {
        const result = selectObject(this, frame, x, y);
        return result;
    };

    Task.prototype.annotations.statistics.implementation = function () {
        const result = annotationsStatistics(this);
        return result;
    };

    Task.prototype.annotations.put.implementation = function (objectStates) {
        const result = putAnnotations(this, objectStates);
        return result;
    };

    Task.prototype.annotations.upload.implementation = async function (file, loader) {
        const result = await uploadAnnotations(this, file, loader);
        return result;
    };

    Task.prototype.annotations.dump.implementation = async function (dumper, name) {
        const result = await dumpAnnotations(this, name, dumper);
        return result;
    };

    Task.prototype.annotations.import.implementation = function (data) {
        const result = importAnnotations(this, data);
        return result;
    };

    Task.prototype.annotations.export.implementation = function () {
        const result = exportAnnotations(this);
        return result;
    };

    Task.prototype.annotations.exportDataset.implementation = async function (format) {
        const result = await exportDataset(this, format);
        return result;
    };

    Task.prototype.actions.undo.implementation = function (count) {
        const result = undoActions(this, count);
        return result;
    };

    Task.prototype.actions.redo.implementation = function (count) {
        const result = redoActions(this, count);
        return result;
    };

    Task.prototype.actions.freeze.implementation = function (frozen) {
        const result = freezeHistory(this, frozen);
        return result;
    };

    Task.prototype.actions.clear.implementation = function () {
        const result = clearActions(this);
        return result;
    };

    Task.prototype.actions.get.implementation = function () {
        const result = getActions(this);
        return result;
    };

    Task.prototype.logger.log.implementation = async function (logType, payload, wait) {
        const result = await loggerStorage.log(logType, { ...payload, task_id: this.id }, wait);
        return result;
    };

    Project.prototype.save.implementation = async function () {
        if (typeof (this.id) !== 'undefined') {
            const projectData = {
                name: this.name,
                assignee: this.assignee ? this.assignee.id : null,
                bug_tracker: this.bugTracker,
                labels: [...this.labels.map((el) => el.toJSON())],
            };

            await serverProxy.projects.saveProject(this.id, projectData);
            return this;
        }

        const projectSpec = {
            name: this.name,
            labels: [...this.labels.map((el) => el.toJSON())],
        };

        const project = await serverProxy.projects.createProject(projectSpec);
        return new Project(project);
    };

    Project.prototype.delete.implementation = async function () {
        const result = await serverProxy.projects.deleteProject(this.id);
        return result;
    };
})();<|MERGE_RESOLUTION|>--- conflicted
+++ resolved
@@ -931,77 +931,6 @@
                     id: {
                         get: () => data.id,
                     },
-<<<<<<< HEAD
-                },
-                /**
-                    * @name projectId
-                    * @type {integer}
-                    * @memberof module:API.cvat.classes.Task
-                    * @readonly
-                    * @instance
-                */
-                projectId: {
-                    get: () => data.project_id,
-                },
-                /**
-                    * @name status
-                    * @type {module:API.cvat.enums.TaskStatus}
-                    * @memberof module:API.cvat.classes.Task
-                    * @readonly
-                    * @instance
-                */
-                status: {
-                    get: () => data.status,
-                },
-                /**
-                    * @name size
-                    * @type {integer}
-                    * @memberof module:API.cvat.classes.Task
-                    * @readonly
-                    * @instance
-                */
-                size: {
-                    get: () => data.size,
-                },
-                /**
-                    * @name mode
-                    * @type {TaskMode}
-                    * @memberof module:API.cvat.classes.Task
-                    * @readonly
-                    * @instance
-                */
-                mode: {
-                    get: () => data.mode,
-                },
-                /**
-                    * Instance of a user who has created the task
-                    * @name owner
-                    * @type {module:API.cvat.classes.User}
-                    * @memberof module:API.cvat.classes.Task
-                    * @readonly
-                    * @instance
-                */
-                owner: {
-                    get: () => data.owner,
-                },
-                /**
-                    * Instance of a user who is responsible for the task
-                    * @name assignee
-                    * @type {module:API.cvat.classes.User}
-                    * @memberof module:API.cvat.classes.Task
-                    * @instance
-                    * @throws {module:API.cvat.exceptions.ArgumentError}
-                */
-                assignee: {
-                    get: () => data.assignee,
-                    set: (assignee) => {
-                        if (assignee !== null && !(assignee instanceof User)) {
-                            throw new ArgumentError(
-                                'Value must be a user instance',
-                            );
-                        }
-                        data.assignee = assignee;
-=======
                     /**
                      * @name name
                      * @type {string}
@@ -1017,7 +946,16 @@
                             }
                             data.name = value;
                         },
->>>>>>> ec7d2b96
+                    },
+                    /**
+                     * @name projectId
+                     * @type {integer}
+                     * @memberof module:API.cvat.classes.Task
+                     * @readonly
+                     * @instance
+                     */
+                    projectId: {
+                        get: () => data.project_id,
                     },
                     /**
                      * @name status
@@ -1475,18 +1413,18 @@
     }
 
     /**
-        * Class representing a project
-        * @memberof module:API.cvat.classes
-        * @extends Session
-    */
+     * Class representing a project
+     * @memberof module:API.cvat.classes
+     * @extends Session
+     */
     class Project extends Session {
         /**
-            * In a fact you need use the constructor only if you want to create a project
-            * @param {object} initialData - Object which is used for initalization
-            * <br> It can contain keys:
-            * <br> <li style="margin-left: 10px;"> name
-            * <br> <li style="margin-left: 10px;"> labels
-        */
+         * In a fact you need use the constructor only if you want to create a project
+         * @param {object} initialData - Object which is used for initalization
+         * <br> It can contain keys:
+         * <br> <li style="margin-left: 10px;"> name
+         * <br> <li style="margin-left: 10px;"> labels
+         */
         constructor(initialData) {
             super();
             const data = {
@@ -1501,8 +1439,7 @@
             };
 
             for (const property in data) {
-                if (Object.prototype.hasOwnProperty.call(data, property)
-                    && property in initialData) {
+                if (Object.prototype.hasOwnProperty.call(data, property) && property in initialData) {
                     data[property] = initialData[property];
                 }
             }
@@ -1524,189 +1461,182 @@
                 }
             }
 
-            Object.defineProperties(this, Object.freeze({
-                /**
-                    * @name id
-                    * @type {integer}
-                    * @memberof module:API.cvat.classes.Project
-                    * @readonly
-                    * @instance
-                */
-                id: {
-                    get: () => data.id,
-                },
-                /**
-                    * @name name
-                    * @type {string}
-                    * @memberof module:API.cvat.classes.Project
-                    * @instance
-                    * @throws {module:API.cvat.exceptions.ArgumentError}
-                */
-                name: {
-                    get: () => data.name,
-                    set: (value) => {
-                        if (!value.trim().length) {
-                            throw new ArgumentError(
-                                'Value must not be empty',
-                            );
-                        }
-                        data.name = value;
-                    },
-                },
-                /**
-                    * @name status
-                    * @type {module:API.cvat.enums.TaskStatus}
-                    * @memberof module:API.cvat.classes.Project
-                    * @readonly
-                    * @instance
-                */
-                status: {
-                    get: () => data.status,
-                },
-                /**
-                    * Instance of a user who was assigned for the project
-                    * @name assignee
-                    * @type {module:API.cvat.classes.User}
-                    * @memberof module:API.cvat.classes.Project
-                    * @readonly
-                    * @instance
-                */
-                assignee: {
-                    get: () => data.assignee,
-                    set: (assignee) => {
-                        if (assignee !== null && !(assignee instanceof User)) {
-                            throw new ArgumentError(
-                                'Value must be a user instance',
-                            );
-                        }
-                        data.assignee = assignee;
-                    },
-                },
-                /**
-                    * Instance of a user who has created the project
-                    * @name owner
-                    * @type {module:API.cvat.classes.User}
-                    * @memberof module:API.cvat.classes.Project
-                    * @readonly
-                    * @instance
-                */
-                owner: {
-                    get: () => data.owner,
-                },
-                /**
-                    * @name bugTracker
-                    * @type {string}
-                    * @memberof module:API.cvat.classes.Project
-                    * @instance
-                    * @throws {module:API.cvat.exceptions.ArgumentError}
-                */
-                bugTracker: {
-                    get: () => data.bug_tracker,
-                    set: (tracker) => {
-                        data.bug_tracker = tracker;
-                    },
-                },
-                /**
-                    * @name createdDate
-                    * @type {string}
-                    * @memberof module:API.cvat.classes.Task
-                    * @readonly
-                    * @instance
-                */
-                createdDate: {
-                    get: () => data.created_date,
-                },
-                /**
-                    * @name updatedDate
-                    * @type {string}
-                    * @memberof module:API.cvat.classes.Task
-                    * @readonly
-                    * @instance
-                */
-                updatedDate: {
-                    get: () => data.updated_date,
-                },
-                /**
-                    * After project has been created value can be appended only.
-                    * @name labels
-                    * @type {module:API.cvat.classes.Label[]}
-                    * @memberof module:API.cvat.classes.Project
-                    * @instance
-                    * @throws {module:API.cvat.exceptions.ArgumentError}
-                */
-                labels: {
-                    get: () => [...data.labels],
-                    set: (labels) => {
-                        if (!Array.isArray(labels)) {
-                            throw new ArgumentError(
-                                'Value must be an array of Labels',
-                            );
-                        }
-
-                        for (const label of labels) {
-                            if (!(label instanceof Label)) {
-                                throw new ArgumentError(
-                                    'Each array value must be an instance of Label. '
-                                        + `${typeof (label)} was found`,
-                                );
-                            }
-                        }
-
-                        data.labels = [...labels];
-                    },
-                },
-                /**
-                    * Tasks linked with the project
-                    * @name tasks
-                    * @type {module:API.cvat.classes.Task[]}
-                    * @memberof module:API.cvat.classes.Project
-                    * @readonly
-                    * @instance
-                 */
-                tasks: {
-                    get: () => [...data.tasks],
-                },
-                // TODO: Do we need logger here
-            }));
+            Object.defineProperties(
+                this,
+                Object.freeze({
+                    /**
+                     * @name id
+                     * @type {integer}
+                     * @memberof module:API.cvat.classes.Project
+                     * @readonly
+                     * @instance
+                     */
+                    id: {
+                        get: () => data.id,
+                    },
+                    /**
+                     * @name name
+                     * @type {string}
+                     * @memberof module:API.cvat.classes.Project
+                     * @instance
+                     * @throws {module:API.cvat.exceptions.ArgumentError}
+                     */
+                    name: {
+                        get: () => data.name,
+                        set: (value) => {
+                            if (!value.trim().length) {
+                                throw new ArgumentError('Value must not be empty');
+                            }
+                            data.name = value;
+                        },
+                    },
+                    /**
+                     * @name status
+                     * @type {module:API.cvat.enums.TaskStatus}
+                     * @memberof module:API.cvat.classes.Project
+                     * @readonly
+                     * @instance
+                     */
+                    status: {
+                        get: () => data.status,
+                    },
+                    /**
+                     * Instance of a user who was assigned for the project
+                     * @name assignee
+                     * @type {module:API.cvat.classes.User}
+                     * @memberof module:API.cvat.classes.Project
+                     * @readonly
+                     * @instance
+                     */
+                    assignee: {
+                        get: () => data.assignee,
+                        set: (assignee) => {
+                            if (assignee !== null && !(assignee instanceof User)) {
+                                throw new ArgumentError('Value must be a user instance');
+                            }
+                            data.assignee = assignee;
+                        },
+                    },
+                    /**
+                     * Instance of a user who has created the project
+                     * @name owner
+                     * @type {module:API.cvat.classes.User}
+                     * @memberof module:API.cvat.classes.Project
+                     * @readonly
+                     * @instance
+                     */
+                    owner: {
+                        get: () => data.owner,
+                    },
+                    /**
+                     * @name bugTracker
+                     * @type {string}
+                     * @memberof module:API.cvat.classes.Project
+                     * @instance
+                     * @throws {module:API.cvat.exceptions.ArgumentError}
+                     */
+                    bugTracker: {
+                        get: () => data.bug_tracker,
+                        set: (tracker) => {
+                            data.bug_tracker = tracker;
+                        },
+                    },
+                    /**
+                     * @name createdDate
+                     * @type {string}
+                     * @memberof module:API.cvat.classes.Task
+                     * @readonly
+                     * @instance
+                     */
+                    createdDate: {
+                        get: () => data.created_date,
+                    },
+                    /**
+                     * @name updatedDate
+                     * @type {string}
+                     * @memberof module:API.cvat.classes.Task
+                     * @readonly
+                     * @instance
+                     */
+                    updatedDate: {
+                        get: () => data.updated_date,
+                    },
+                    /**
+                     * After project has been created value can be appended only.
+                     * @name labels
+                     * @type {module:API.cvat.classes.Label[]}
+                     * @memberof module:API.cvat.classes.Project
+                     * @instance
+                     * @throws {module:API.cvat.exceptions.ArgumentError}
+                     */
+                    labels: {
+                        get: () => [...data.labels],
+                        set: (labels) => {
+                            if (!Array.isArray(labels)) {
+                                throw new ArgumentError('Value must be an array of Labels');
+                            }
+
+                            for (const label of labels) {
+                                if (!(label instanceof Label)) {
+                                    throw new ArgumentError(
+                                        `Each array value must be an instance of Label. ${typeof label} was found`,
+                                    );
+                                }
+                            }
+
+                            data.labels = [...labels];
+                        },
+                    },
+                    /**
+                     * Tasks linked with the project
+                     * @name tasks
+                     * @type {module:API.cvat.classes.Task[]}
+                     * @memberof module:API.cvat.classes.Project
+                     * @readonly
+                     * @instance
+                     */
+                    tasks: {
+                        get: () => [...data.tasks],
+                    },
+                    // TODO: Do we need logger here
+                }),
+            );
         }
 
         /**
-            * Method updates data of a created project or creates new project from scratch
-            * @method save
-            * @returns {module:API.cvat.classes.Project}
-            * @memberof module:API.cvat.classes.Project
-            * @param {function} [onUpdate] - the function which is used only if project hasn't
-            * been created yet. It called in order to notify about creation status.
-            * It receives the string parameter which is a status message
-            * @readonly
-            * @instance
-            * @async
-            * @throws {module:API.cvat.exceptions.ServerError}
-            * @throws {module:API.cvat.exceptions.PluginError}
-        */
+         * Method updates data of a created project or creates new project from scratch
+         * @method save
+         * @returns {module:API.cvat.classes.Project}
+         * @memberof module:API.cvat.classes.Project
+         * @param {function} [onUpdate] - the function which is used only if project hasn't
+         * been created yet. It called in order to notify about creation status.
+         * It receives the string parameter which is a status message
+         * @readonly
+         * @instance
+         * @async
+         * @throws {module:API.cvat.exceptions.ServerError}
+         * @throws {module:API.cvat.exceptions.PluginError}
+         */
         async save(onUpdate = () => {}) {
-            const result = await PluginRegistry
-                .apiWrapper.call(this, Project.prototype.save, onUpdate);
+            const result = await PluginRegistry.apiWrapper.call(this, Project.prototype.save, onUpdate);
             return result;
         }
 
         /**
-            * Method deletes a task from a server
-            * @method delete
-            * @memberof module:API.cvat.classes.Project
-            * @readonly
-            * @instance
-            * @async
-            * @throws {module:API.cvat.exceptions.ServerError}
-            * @throws {module:API.cvat.exceptions.PluginError}
-        */
+         * Method deletes a task from a server
+         * @method delete
+         * @memberof module:API.cvat.classes.Project
+         * @readonly
+         * @instance
+         * @async
+         * @throws {module:API.cvat.exceptions.ServerError}
+         * @throws {module:API.cvat.exceptions.PluginError}
+         */
         async delete() {
-            const result = await PluginRegistry
-                .apiWrapper.call(this, Project.prototype.delete);
+            const result = await PluginRegistry.apiWrapper.call(this, Project.prototype.delete);
             return result;
         }
     }
-
 
     module.exports = {
         Job,
@@ -1981,7 +1911,7 @@
         if (typeof this.overlap !== 'undefined') {
             taskSpec.overlap = this.overlap;
         }
-        if (typeof (this.projectId) !== 'undefined') {
+        if (typeof this.projectId !== 'undefined') {
             taskSpec.project_id = this.projectId;
         }
 
@@ -2211,7 +2141,7 @@
     };
 
     Project.prototype.save.implementation = async function () {
-        if (typeof (this.id) !== 'undefined') {
+        if (typeof this.id !== 'undefined') {
             const projectData = {
                 name: this.name,
                 assignee: this.assignee ? this.assignee.id : null,
