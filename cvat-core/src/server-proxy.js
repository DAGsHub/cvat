/*
* Copyright (C) 2019 Intel Corporation
* SPDX-License-Identifier: MIT
*/

/* global
    require:false
*/

(() => {
    const FormData = require('form-data');
    const {
        ServerError,
    } = require('./exceptions');
    const store = require('store');
    const config = require('./config');
    const DownloadWorker = require('./download.worker');

    function generateError(errorData) {
        if (errorData.response) {
            const message = `${errorData.message}. ${JSON.stringify(errorData.response.data) || ''}.`;
            return new ServerError(message, errorData.response.status);
        }

        // Server is unavailable (no any response)
        const message = `${errorData.message}.`; // usually is "Error Network"
        return new ServerError(message, 0);
    }

    class WorkerWrappedAxios {
        constructor() {
            const worker = new DownloadWorker();
            const requests = {};
            let requestId = 0;

            worker.onmessage = (e) => {
                if (e.data.id in requests) {
                    if (e.data.isSuccess) {
                        requests[e.data.id].resolve(e.data.responseData);
                    } else {
                        requests[e.data.id].reject(e.data.error);
                    }

                    delete requests[e.data.id];
                }
            };

            worker.onerror = (e) => {
                if (e.data.id in requests) {
                    requests[e.data.id].reject(e);
                    delete requests[e.data.id];
                }
            };

            function getRequestId() {
                return requestId++;
            }

            async function get(url, requestConfig) {
                return new Promise((resolve, reject) => {
                    const newRequestId = getRequestId();
                    requests[newRequestId] = {
                        resolve,
                        reject,
                    };
                    worker.postMessage({
                        url,
                        config: requestConfig,
                        id: newRequestId,
                    });
                });
            }

            Object.defineProperties(this, Object.freeze({
                get: {
                    value: get,
                    writable: false,
                },
            }));
        }
    }

    class ServerProxy {
        constructor() {
            const Axios = require('axios');
            Axios.defaults.withCredentials = true;
            Axios.defaults.xsrfHeaderName = 'X-CSRFTOKEN';
            Axios.defaults.xsrfCookieName = 'csrftoken';
            const workerAxios = new WorkerWrappedAxios();

            let token = store.get('token');
            if (token) {
                Axios.defaults.headers.common.Authorization = `Token ${token}`;
            }

            async function about() {
                const { backendAPI } = config;

                let response = null;
                try {
                    response = await Axios.get(`${backendAPI}/server/about`, {
                        proxy: config.proxy,
                    });
                } catch (errorData) {
                    throw generateError(errorData);
                }

                return response.data;
            }

            async function share(directory) {
                const { backendAPI } = config;
                directory = encodeURIComponent(directory);

                let response = null;
                try {
                    response = await Axios.get(`${backendAPI}/server/share?directory=${directory}`, {
                        proxy: config.proxy,
                    });
                } catch (errorData) {
                    throw generateError(errorData);
                }

                return response.data;
            }

            async function exception(exceptionObject) {
                const { backendAPI } = config;

                try {
                    await Axios.post(`${backendAPI}/server/exception`, JSON.stringify(exceptionObject), {
                        proxy: config.proxy,
                        headers: {
                            'Content-Type': 'application/json',
                        },
                    });
                } catch (errorData) {
                    throw generateError(errorData);
                }
            }

            async function formats() {
                const { backendAPI } = config;

                let response = null;
                try {
                    response = await Axios.get(`${backendAPI}/server/annotation/formats`, {
                        proxy: config.proxy,
                    });
                } catch (errorData) {
                    throw generateError(errorData);
                }

                return response.data;
            }


            async function userAgreements() {
                const { backendAPI } = config;
                let response = null;
                try {
                    response = await Axios.get(`${backendAPI}/restrictions/user-agreements`, {
                        proxy: config.proxy,
                    });
                } catch (errorData) {
                    throw generateError(errorData);
                }

                return response.data;
            }

            async function register(
                username,
                firstName,
                lastName,
                email,
                password1,
                password2,
                confirmations,
            ) {
                let response = null;
                try {
                    const data = JSON.stringify({
                        username,
                        first_name: firstName,
                        last_name: lastName,
                        email,
                        password1,
                        password2,
                        confirmations,
                    });
                    response = await Axios.post(`${config.backendAPI}/auth/register`, data, {
                        proxy: config.proxy,
                        headers: {
                            'Content-Type': 'application/json',
                        },
                    });
                } catch (errorData) {
                    throw generateError(errorData);
                }

                return response.data;
            }

            async function login(username, password) {
                const authenticationData = ([
                    `${encodeURIComponent('username')}=${encodeURIComponent(username)}`,
                    `${encodeURIComponent('password')}=${encodeURIComponent(password)}`,
                ]).join('&').replace(/%20/g, '+');

                Axios.defaults.headers.common.Authorization = '';
                let authenticationResponse = null;
                try {
                    authenticationResponse = await Axios.post(
                        `${config.backendAPI}/auth/login`,
                        authenticationData, {
                            proxy: config.proxy,
                        },
                    );
                } catch (errorData) {
                    throw generateError(errorData);
                }

                if (authenticationResponse.headers['set-cookie']) {
                    // Browser itself setup cookie and header is none
                    // In NodeJS we need do it manually
                    const cookies = authenticationResponse.headers['set-cookie'].join(';');
                    Axios.defaults.headers.common.Cookie = cookies;
                }

                token = authenticationResponse.data.key;
                store.set('token', token);
                Axios.defaults.headers.common.Authorization = `Token ${token}`;
            }

            async function logout() {
                try {
                    await Axios.post(`${config.backendAPI}/auth/logout`, {
                        proxy: config.proxy,
                    });
                } catch (errorData) {
                    throw generateError(errorData);
                }

                store.remove('token');
                Axios.defaults.headers.common.Authorization = '';
            }

            async function changePassword(oldPassword, newPassword1, newPassword2) {
                try {
                    const data = JSON.stringify({
                        old_password: oldPassword,
                        new_password1: newPassword1,
                        new_password2: newPassword2,
                    });
                    await Axios.post(`${config.backendAPI}/auth/password/change`, data, {
                        proxy: config.proxy,
                        headers: {
                            'Content-Type': 'application/json',
                        },
                    });
                } catch (errorData) {
                    throw generateError(errorData);
                }
            }

            async function requestPasswordReset(email) {
                try {
                    const data = JSON.stringify({
                        email,
                    });
                    await Axios.post(`${config.backendAPI}/auth/password/reset`, data, {
                        proxy: config.proxy,
                        headers: {
                            'Content-Type': 'application/json',
                        },
                    });
                } catch (errorData) {
                    throw generateError(errorData);
                }
            }

<<<<<<< HEAD
            async function resetPassword(newPassword1, newPassword2, uid, tokenString) {
=======
            async function resetPassword(newPassword1, newPassword2, uid, _token) {
>>>>>>> 4841f838
                try {
                    const data = JSON.stringify({
                        new_password1: newPassword1,
                        new_password2: newPassword2,
                        uid,
<<<<<<< HEAD
                        tokenString,
=======
                        token: _token,
>>>>>>> 4841f838
                    });
                    await Axios.post(`${config.backendAPI}/auth/password/reset/confirm`, data, {
                        proxy: config.proxy,
                        headers: {
                            'Content-Type': 'application/json',
                        },
                    });
                } catch (errorData) {
                    throw generateError(errorData);
                }
            }

            async function authorized() {
                try {
                    await module.exports.users.getSelf();
                } catch (serverError) {
                    if (serverError.code === 401) {
                        return false;
                    }

                    throw serverError;
                }

                return true;
            }

            async function serverRequest(url, data) {
                try {
                    return (await Axios({
                        url,
                        ...data,
                    })).data;
                } catch (errorData) {
                    throw generateError(errorData);
                }
            }

            async function getProjects(filter = '') {
                const { backendAPI, proxy } = config;

                let response = null;
                try {
                    response = await Axios.get(`${backendAPI}/projects?page_size=12&${filter}`, {
                        proxy,
                    });
                } catch (errorData) {
                    throw generateError(errorData);
                }

                response.data.results.count = response.data.count;
                return response.data.results;
            }

            async function saveProject(id, projectData) {
                const { backendAPI } = config;

                try {
                    await Axios.patch(`${backendAPI}/projects/${id}`, JSON.stringify(projectData), {
                        proxy: config.proxy,
                        headers: {
                            'Content-Type': 'application/json',
                        },
                    });
                } catch (errorData) {
                    throw generateError(errorData);
                }
            }

            async function deleteProject(id) {
                const { backendAPI } = config;

                try {
                    await Axios.delete(`${backendAPI}/projects/${id}`);
                } catch (errorData) {
                    throw generateError(errorData);
                }
            }

            async function createProject(projectSpec) {
                const { backendAPI } = config;

                try {
                    const response = await Axios.post(`${backendAPI}/projects`, JSON.stringify(projectSpec), {
                        proxy: config.proxy,
                        headers: {
                            'Content-Type': 'application/json',
                        },
                    });
                    return response.data;
                } catch (errorData) {
                    throw generateError(errorData);
                }
            }

            async function getTasks(filter = '') {
                const { backendAPI } = config;

                let response = null;
                try {
                    response = await Axios.get(`${backendAPI}/tasks?page_size=10&${filter}`, {
                        proxy: config.proxy,
                    });
                } catch (errorData) {
                    throw generateError(errorData);
                }

                response.data.results.count = response.data.count;
                return response.data.results;
            }

            async function saveTask(id, taskData) {
                const { backendAPI } = config;

                try {
                    await Axios.patch(`${backendAPI}/tasks/${id}`, JSON.stringify(taskData), {
                        proxy: config.proxy,
                        headers: {
                            'Content-Type': 'application/json',
                        },
                    });
                } catch (errorData) {
                    throw generateError(errorData);
                }
            }

            async function deleteTask(id) {
                const { backendAPI } = config;

                try {
                    await Axios.delete(`${backendAPI}/tasks/${id}`, {
                        proxy: config.proxy,
                        headers: {
                            'Content-Type': 'application/json',
                        },
                    });
                } catch (errorData) {
                    throw generateError(errorData);
                }
            }

            async function exportDataset(id, format) {
                const { backendAPI } = config;
                let url = `${backendAPI}/tasks/${id}/dataset?format=${format}`;

                return new Promise((resolve, reject) => {
                    async function request() {
                        try {
                            const response = await Axios
                                .get(`${url}`, {
                                    proxy: config.proxy,
                                });
                            if (response.status === 202) {
                                setTimeout(request, 3000);
                            } else {
                                url = `${url}&action=download`;
                                resolve(url);
                            }
                        } catch (errorData) {
                            reject(generateError(errorData));
                        }
                    }

                    setTimeout(request);
                });
            }

            async function createTask(taskSpec, taskDataSpec, onUpdate) {
                const { backendAPI } = config;

                async function wait(id) {
                    return new Promise((resolve, reject) => {
                        async function checkStatus() {
                            try {
                                const response = await Axios.get(`${backendAPI}/tasks/${id}/status`);
                                if (['Queued', 'Started'].includes(response.data.state)) {
                                    if (response.data.message !== '') {
                                        onUpdate(response.data.message);
                                    }
                                    setTimeout(checkStatus, 1000);
                                } else if (response.data.state === 'Finished') {
                                    resolve();
                                } else if (response.data.state === 'Failed') {
                                    // If request has been successful, but task hasn't been created
                                    // Then passed data is wrong and we can pass code 400
                                    const message = 'Could not create the task on the server. '
                                        + `${response.data.message}.`;
                                    reject(new ServerError(message, 400));
                                } else {
                                    // If server has another status, it is unexpected
                                    // Therefore it is server error and we can pass code 500
                                    reject(new ServerError(
                                        `Unknown task state has been received: ${response.data.state}`,
                                        500,
                                    ));
                                }
                            } catch (errorData) {
                                reject(
                                    generateError(errorData),
                                );
                            }
                        }

                        setTimeout(checkStatus, 1000);
                    });
                }

                const taskData = new FormData();
                for (const [key, value] of Object.entries(taskDataSpec)) {
                    if (Array.isArray(value)) {
                        value.forEach((element, idx) => {
                            taskData.append(`${key}[${idx}]`, element);
                        });
                    } else {
                        taskData.set(key, value);
                    }
                }

                let response = null;

                onUpdate('The task is being created on the server..');
                try {
                    response = await Axios.post(`${backendAPI}/tasks`, JSON.stringify(taskSpec), {
                        proxy: config.proxy,
                        headers: {
                            'Content-Type': 'application/json',
                        },
                    });
                } catch (errorData) {
                    throw generateError(errorData);
                }

                onUpdate('The data are being uploaded to the server..');
                try {
                    await Axios.post(`${backendAPI}/tasks/${response.data.id}/data`, taskData, {
                        proxy: config.proxy,
                    });
                } catch (errorData) {
                    try {
                        await deleteTask(response.data.id);
                    } catch (_) {
                        // ignore
                    }

                    throw generateError(errorData);
                }

                try {
                    await wait(response.data.id);
                } catch (createException) {
                    await deleteTask(response.data.id);
                    throw createException;
                }

                const createdTask = await getTasks(`?id=${response.id}`);
                return createdTask[0];
            }

            async function getJob(jobID) {
                const { backendAPI } = config;

                let response = null;
                try {
                    response = await Axios.get(`${backendAPI}/jobs/${jobID}`, {
                        proxy: config.proxy,
                    });
                } catch (errorData) {
                    throw generateError(errorData);
                }

                return response.data;
            }

            async function saveJob(id, jobData) {
                const { backendAPI } = config;

                try {
                    await Axios.patch(`${backendAPI}/jobs/${id}`, JSON.stringify(jobData), {
                        proxy: config.proxy,
                        headers: {
                            'Content-Type': 'application/json',
                        },
                    });
                } catch (errorData) {
                    throw generateError(errorData);
                }
            }

            async function getUsers(id = null) {
                const { backendAPI } = config;

                let response = null;
                try {
                    if (id === null) {
                        response = await Axios.get(`${backendAPI}/users?page_size=all`, {
                            proxy: config.proxy,
                        });
                    } else {
                        response = await Axios.get(`${backendAPI}/users/${id}`, {
                            proxy: config.proxy,
                        });
                    }
                } catch (errorData) {
                    throw generateError(errorData);
                }

                return response.data.results;
            }

            async function getSelf() {
                const { backendAPI } = config;

                let response = null;
                try {
                    response = await Axios.get(`${backendAPI}/users/self`, {
                        proxy: config.proxy,
                    });
                } catch (errorData) {
                    throw generateError(errorData);
                }

                return response.data;
            }

            async function getPreview(tid) {
                const { backendAPI } = config;

                let response = null;
                try {
                    response = await Axios.get(`${backendAPI}/tasks/${tid}/data?type=preview`, {
                        proxy: config.proxy,
                        responseType: 'blob',
                    });
                } catch (errorData) {
                    const code = errorData.response ? errorData.response.status : errorData.code;
                    throw new ServerError(
                        `Could not get preview frame for the task ${tid} from the server`,
                        code,
                    );
                }

                return response.data;
            }

            async function getData(tid, chunk) {
                const { backendAPI } = config;

                let response = null;
                try {
                    response = await workerAxios.get(
                        `${backendAPI}/tasks/${tid}/data?type=chunk&number=${chunk}&quality=compressed`,
                        {
                            proxy: config.proxy,
                            responseType: 'arraybuffer',
                        },
                    );
                } catch (errorData) {
                    throw generateError(errorData);
                }

                return response;
            }

            async function getMeta(tid) {
                const { backendAPI } = config;

                let response = null;
                try {
                    response = await Axios.get(`${backendAPI}/tasks/${tid}/data/meta`, {
                        proxy: config.proxy,
                    });
                } catch (errorData) {
                    throw generateError(errorData);
                }

                return response.data;
            }

            // Session is 'task' or 'job'
            async function getAnnotations(session, id) {
                const { backendAPI } = config;

                let response = null;
                try {
                    response = await Axios.get(`${backendAPI}/${session}s/${id}/annotations`, {
                        proxy: config.proxy,
                    });
                } catch (errorData) {
                    throw generateError(errorData);
                }

                return response.data;
            }

            // Session is 'task' or 'job'
            async function updateAnnotations(session, id, data, action) {
                const { backendAPI } = config;
                let requestFunc = null;
                let url = null;
                if (action.toUpperCase() === 'PUT') {
                    requestFunc = Axios.put.bind(Axios);
                    url = `${backendAPI}/${session}s/${id}/annotations`;
                } else {
                    requestFunc = Axios.patch.bind(Axios);
                    url = `${backendAPI}/${session}s/${id}/annotations?action=${action}`;
                }

                let response = null;
                try {
                    response = await requestFunc(url, JSON.stringify(data), {
                        proxy: config.proxy,
                        headers: {
                            'Content-Type': 'application/json',
                        },
                    });
                } catch (errorData) {
                    throw generateError(errorData);
                }

                return response.data;
            }

            // Session is 'task' or 'job'
            async function uploadAnnotations(session, id, file, format) {
                const { backendAPI } = config;

                let annotationData = new FormData();
                annotationData.append('annotation_file', file);

                return new Promise((resolve, reject) => {
                    async function request() {
                        try {
                            const response = await Axios
                                .put(`${backendAPI}/${session}s/${id}/annotations?format=${format}`, annotationData, {
                                    proxy: config.proxy,
                                });
                            if (response.status === 202) {
                                annotationData = new FormData();
                                setTimeout(request, 3000);
                            } else {
                                resolve();
                            }
                        } catch (errorData) {
                            reject(generateError(errorData));
                        }
                    }

                    setTimeout(request);
                });
            }

            // Session is 'task' or 'job'
            async function dumpAnnotations(id, name, format) {
                const { backendAPI } = config;
                const baseURL = `${backendAPI}/tasks/${id}/annotations`;
                let query = `format=${encodeURIComponent(format)}`;
                if (name) {
                    const filename = name.replace(/\//g, '_');
                    query += `&filename=${encodeURIComponent(filename)}`;
                }
                let url = `${baseURL}?${query}`;

                return new Promise((resolve, reject) => {
                    async function request() {
                        Axios.get(`${url}`, {
                            proxy: config.proxy,
                        }).then((response) => {
                            if (response.status === 202) {
                                setTimeout(request, 3000);
                            } else {
                                query = `${query}&action=download`;
                                url = `${baseURL}?${query}`;
                                resolve(url);
                            }
                        }).catch((errorData) => {
                            reject(generateError(errorData));
                        });
                    }

                    setTimeout(request);
                });
            }

            async function saveLogs(logs) {
                const { backendAPI } = config;

                try {
                    await Axios.post(`${backendAPI}/server/logs`, JSON.stringify(logs), {
                        proxy: config.proxy,
                        headers: {
                            'Content-Type': 'application/json',
                        },
                    });
                } catch (errorData) {
                    throw generateError(errorData);
                }
            }

            async function getLambdaFunctions() {
                const { backendAPI } = config;

                try {
                    const response = await Axios.get(`${backendAPI}/lambda/functions`, {
                        proxy: config.proxy,
                    });
                    return response.data;
                } catch (errorData) {
                    throw generateError(errorData);
                }
            }

            async function runLambdaRequest(body) {
                const { backendAPI } = config;

                try {
                    const response = await Axios.post(`${backendAPI}/lambda/requests`,
                        JSON.stringify(body), {
                            proxy: config.proxy,
                            headers: {
                                'Content-Type': 'application/json',
                            },
                        });

                    return response.data;
                } catch (errorData) {
                    throw generateError(errorData);
                }
            }

            async function callLambdaFunction(funId, body) {
                const { backendAPI } = config;

                try {
                    const response = await Axios.post(`${backendAPI}/lambda/functions/${funId}`,
                        JSON.stringify(body), {
                            proxy: config.proxy,
                            headers: {
                                'Content-Type': 'application/json',
                            },
                        });

                    return response.data;
                } catch (errorData) {
                    throw generateError(errorData);
                }
            }

            async function getLambdaRequests() {
                const { backendAPI } = config;

                try {
                    const response = await Axios.get(`${backendAPI}/lambda/requests`, {
                        proxy: config.proxy,
                    });

                    return response.data;
                } catch (errorData) {
                    throw generateError(errorData);
                }
            }

            async function getRequestStatus(requestID) {
                const { backendAPI } = config;

                try {
                    const response = await Axios.get(`${backendAPI}/lambda/requests/${requestID}`, {
                        proxy: config.proxy,
                    });
                    return response.data;
                } catch (errorData) {
                    throw generateError(errorData);
                }
            }

            async function cancelLambdaRequest(requestId) {
                const { backendAPI } = config;

                try {
                    await Axios.delete(
                        `${backendAPI}/lambda/requests/${requestId}`, {
                            method: 'DELETE',
                        },
                    );
                } catch (errorData) {
                    throw generateError(errorData);
                }
            }

            async function installedApps() {
                const { backendAPI } = config;
                try {
                    const response = await Axios.get(`${backendAPI}/server/plugins`, {
                        proxy: config.proxy,
                    });
                    return response.data;
                } catch (errorData) {
                    throw generateError(errorData);
                }
            }

            Object.defineProperties(this, Object.freeze({
                server: {
                    value: Object.freeze({
                        about,
                        share,
                        formats,
                        exception,
                        login,
                        logout,
                        changePassword,
                        requestPasswordReset,
                        resetPassword,
                        authorized,
                        register,
                        request: serverRequest,
                        userAgreements,
                        installedApps,
                    }),
                    writable: false,
                },

                projects: {
                    value: Object.freeze({
                        getProjects,
                        saveProject,
                        createProject,
                        deleteProject,
                    }),
                    writable: false,
                },

                tasks: {
                    value: Object.freeze({
                        getTasks,
                        saveTask,
                        createTask,
                        deleteTask,
                        exportDataset,
                    }),
                    writable: false,
                },

                jobs: {
                    value: Object.freeze({
                        getJob,
                        saveJob,
                    }),
                    writable: false,
                },

                users: {
                    value: Object.freeze({
                        getUsers,
                        getSelf,
                    }),
                    writable: false,
                },

                frames: {
                    value: Object.freeze({
                        getData,
                        getMeta,
                        getPreview,
                    }),
                    writable: false,
                },

                annotations: {
                    value: Object.freeze({
                        updateAnnotations,
                        getAnnotations,
                        dumpAnnotations,
                        uploadAnnotations,
                    }),
                    writable: false,
                },

                logs: {
                    value: Object.freeze({
                        save: saveLogs,
                    }),
                    writable: false,
                },

                lambda: {
                    value: Object.freeze({
                        list: getLambdaFunctions,
                        status: getRequestStatus,
                        requests: getLambdaRequests,
                        run: runLambdaRequest,
                        call: callLambdaFunction,
                        cancel: cancelLambdaRequest,
                    }),
                    writable: false,
                },
            }));
        }
    }

    const serverProxy = new ServerProxy();
    module.exports = serverProxy;
})();<|MERGE_RESOLUTION|>--- conflicted
+++ resolved
@@ -280,21 +280,13 @@
                 }
             }
 
-<<<<<<< HEAD
-            async function resetPassword(newPassword1, newPassword2, uid, tokenString) {
-=======
             async function resetPassword(newPassword1, newPassword2, uid, _token) {
->>>>>>> 4841f838
                 try {
                     const data = JSON.stringify({
                         new_password1: newPassword1,
                         new_password2: newPassword2,
                         uid,
-<<<<<<< HEAD
-                        tokenString,
-=======
                         token: _token,
->>>>>>> 4841f838
                     });
                     await Axios.post(`${config.backendAPI}/auth/password/reset/confirm`, data, {
                         proxy: config.proxy,
