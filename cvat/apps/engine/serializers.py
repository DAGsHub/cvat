# Copyright (C) 2019 Intel Corporation
#
# SPDX-License-Identifier: MIT

import os
import re
import shutil

from rest_framework import serializers
from django.contrib.auth.models import User, Group

from cvat.apps.engine import models
from cvat.apps.engine.log import slogger
from cvat.apps.dataset_manager.formats.utils import get_label_color


class AttributeSerializer(serializers.ModelSerializer):
    class Meta:
        model = models.AttributeSpec
        fields = ('id', 'name', 'mutable', 'input_type', 'default_value',
            'values')

    # pylint: disable=no-self-use
    def to_internal_value(self, data):
        attribute = data.copy()
        attribute['values'] = '\n'.join(map(lambda x: x.strip(), data.get('values', [])))
        return attribute

    def to_representation(self, instance):
        if instance:
            attribute = super().to_representation(instance)
            attribute['values'] = attribute['values'].split('\n')
        else:
            attribute = instance

        return attribute

class LabelSerializer(serializers.ModelSerializer):
    attributes = AttributeSerializer(many=True, source='attributespec_set',
        default=[])
    color = serializers.CharField(allow_blank=True, required=False)

    class Meta:
        model = models.Label
        fields = ('id', 'name', 'color', 'attributes')

    @staticmethod
    def update_instance(validated_data, parent_instance):
        attributes = validated_data.pop('attributespec_set', [])
        instance = dict()
        if isinstance(parent_instance, models.Project):
            instance['project'] = parent_instance
            logger = slogger.project[parent_instance.id]
        else:
            instance['task'] = parent_instance
            logger = slogger.task[parent_instance.id]
        (db_label, created) = models.Label.objects.get_or_create(name=validated_data['name'],
            **instance)
        if created:
            logger.info("New {} label was created".format(db_label.name))
        else:
            logger.info("{} label was updated".format(db_label.name))
        if not validated_data.get('color', None):
            label_names = [l.name for l in
                models.Label.objects.filter(**instance).exclude(id=db_label.id).order_by('id')
            ]
            db_label.color = get_label_color(db_label.name, label_names)
        else:
            db_label.color = validated_data.get('color', db_label.color)
        db_label.save()
        for attr in attributes:
            (db_attr, created) = models.AttributeSpec.objects.get_or_create(
                label=db_label, name=attr['name'], defaults=attr)
            if created:
                logger.info("New {} attribute for {} label was created"
                    .format(db_attr.name, db_label.name))
            else:
                logger.info("{} attribute for {} label was updated"
                    .format(db_attr.name, db_label.name))

                # FIXME: need to update only "safe" fields
                db_attr.default_value = attr.get('default_value', db_attr.default_value)
                db_attr.mutable = attr.get('mutable', db_attr.mutable)
                db_attr.input_type = attr.get('input_type', db_attr.input_type)
                db_attr.values = attr.get('values', db_attr.values)
                db_attr.save()

class JobCommitSerializer(serializers.ModelSerializer):
    class Meta:
        model = models.JobCommit
        fields = ('id', 'version', 'author', 'message', 'timestamp')

class JobSerializer(serializers.ModelSerializer):
    task_id = serializers.ReadOnlyField(source="segment.task.id")
    start_frame = serializers.ReadOnlyField(source="segment.start_frame")
    stop_frame = serializers.ReadOnlyField(source="segment.stop_frame")

    class Meta:
        model = models.Job
        fields = ('url', 'id', 'assignee', 'status', 'start_frame',
            'stop_frame', 'task_id')

class SimpleJobSerializer(serializers.ModelSerializer):
    class Meta:
        model = models.Job
        fields = ('url', 'id', 'assignee', 'status')

class SegmentSerializer(serializers.ModelSerializer):
    jobs = SimpleJobSerializer(many=True, source='job_set')

    class Meta:
        model = models.Segment
        fields = ('start_frame', 'stop_frame', 'jobs')

class ClientFileSerializer(serializers.ModelSerializer):
    class Meta:
        model = models.ClientFile
        fields = ('file', )

    # pylint: disable=no-self-use
    def to_internal_value(self, data):
        return {'file': data}

    # pylint: disable=no-self-use
    def to_representation(self, instance):
        if instance:
            upload_dir = instance.data.get_upload_dirname()
            return instance.file.path[len(upload_dir) + 1:]
        else:
            return instance

class ServerFileSerializer(serializers.ModelSerializer):
    class Meta:
        model = models.ServerFile
        fields = ('file', )

    # pylint: disable=no-self-use
    def to_internal_value(self, data):
        return {'file': data}

    # pylint: disable=no-self-use
    def to_representation(self, instance):
        return instance.file if instance else instance

class RemoteFileSerializer(serializers.ModelSerializer):
    class Meta:
        model = models.RemoteFile
        fields = ('file', )

    # pylint: disable=no-self-use
    def to_internal_value(self, data):
        return {'file': data}

    # pylint: disable=no-self-use
    def to_representation(self, instance):
        return instance.file if instance else instance

class RqStatusSerializer(serializers.Serializer):
    state = serializers.ChoiceField(choices=[
        "Queued", "Started", "Finished", "Failed"])
    message = serializers.CharField(allow_blank=True, default="")

class WriteOnceMixin:

    """Adds support for write once fields to serializers.

    To use it, specify a list of fields as `write_once_fields` on the
    serializer's Meta:
    ```
    class Meta:
        model = SomeModel
        fields = '__all__'
        write_once_fields = ('collection', )
    ```

    Now the fields in `write_once_fields` can be set during POST (create),
    but cannot be changed afterwards via PUT or PATCH (update).
    Inspired by http://stackoverflow.com/a/37487134/627411.
    """

    def get_extra_kwargs(self):
        extra_kwargs = super().get_extra_kwargs()

        # We're only interested in PATCH/PUT.
        if 'update' in getattr(self.context.get('view'), 'action', ''):
            return self._set_write_once_fields(extra_kwargs)

        return extra_kwargs

    def _set_write_once_fields(self, extra_kwargs):
        """Set all fields in `Meta.write_once_fields` to read_only."""
        write_once_fields = getattr(self.Meta, 'write_once_fields', None)
        if not write_once_fields:
            return extra_kwargs

        if not isinstance(write_once_fields, (list, tuple)):
            raise TypeError(
                'The `write_once_fields` option must be a list or tuple. '
                'Got {}.'.format(type(write_once_fields).__name__)
            )

        for field_name in write_once_fields:
            kwargs = extra_kwargs.get(field_name, {})
            kwargs['read_only'] = True
            extra_kwargs[field_name] = kwargs

        return extra_kwargs

class DataSerializer(serializers.ModelSerializer):
    image_quality = serializers.IntegerField(min_value=0, max_value=100)
    use_zip_chunks = serializers.BooleanField(default=False)
    client_files = ClientFileSerializer(many=True, default=[])
    server_files = ServerFileSerializer(many=True, default=[])
    remote_files = RemoteFileSerializer(many=True, default=[])
    use_cache = serializers.BooleanField(default=False)

    class Meta:
        model = models.Data
        fields = ('chunk_size', 'size', 'image_quality', 'start_frame', 'stop_frame', 'frame_filter',
            'compressed_chunk_type', 'original_chunk_type', 'client_files', 'server_files', 'remote_files', 'use_zip_chunks',
            'use_cache')

    # pylint: disable=no-self-use
    def validate_frame_filter(self, value):
        match = re.search("step\s*=\s*([1-9]\d*)", value)
        if not match:
            raise serializers.ValidationError("Invalid frame filter expression")
        return value

    # pylint: disable=no-self-use
    def validate_chunk_size(self, value):
        if not value > 0:
            raise serializers.ValidationError('Chunk size must be a positive integer')
        return value

    # pylint: disable=no-self-use
    def validate(self, data):
        if 'start_frame' in data and 'stop_frame' in data \
            and data['start_frame'] > data['stop_frame']:
            raise serializers.ValidationError('Stop frame must be more or equal start frame')
        return data

    # pylint: disable=no-self-use
    def create(self, validated_data):
        client_files = validated_data.pop('client_files')
        server_files = validated_data.pop('server_files')
        remote_files = validated_data.pop('remote_files')
        validated_data.pop('use_zip_chunks')
        validated_data.pop('use_cache')
        db_data = models.Data.objects.create(**validated_data)

        data_path = db_data.get_data_dirname()
        if os.path.isdir(data_path):
            shutil.rmtree(data_path)

        os.makedirs(db_data.get_compressed_cache_dirname())
        os.makedirs(db_data.get_original_cache_dirname())
        os.makedirs(db_data.get_upload_dirname())

        for f in client_files:
            client_file = models.ClientFile(data=db_data, **f)
            client_file.save()

        for f in server_files:
            server_file = models.ServerFile(data=db_data, **f)
            server_file.save()

        for f in remote_files:
            remote_file = models.RemoteFile(data=db_data, **f)
            remote_file.save()

        db_data.save()
        return db_data

class TaskSerializer(WriteOnceMixin, serializers.ModelSerializer):
    labels = LabelSerializer(many=True, source='label_set', partial=True, required=False)
    segments = SegmentSerializer(many=True, source='segment_set', read_only=True)
    data_chunk_size = serializers.ReadOnlyField(source='data.chunk_size')
    data_compressed_chunk_type = serializers.ReadOnlyField(source='data.compressed_chunk_type')
    data_original_chunk_type = serializers.ReadOnlyField(source='data.original_chunk_type')
    size = serializers.ReadOnlyField(source='data.size')
    image_quality = serializers.ReadOnlyField(source='data.image_quality')
    data = serializers.ReadOnlyField(source='data.id')
    project_id = serializers.IntegerField(required=False)

    class Meta:
        model = models.Task
        fields = ('url', 'id', 'name', 'project_id', 'mode', 'owner', 'assignee',
            'bug_tracker', 'created_date', 'updated_date', 'overlap',
<<<<<<< HEAD
            'segment_size', 'z_order', 'status', 'labels', 'segments',
            'data_chunk_size', 'data_compressed_chunk_type', 'data_original_chunk_type', 'size', 'image_quality', 'data')
=======
            'segment_size', 'status', 'labels', 'segments',
            'project', 'data_chunk_size', 'data_compressed_chunk_type', 'data_original_chunk_type', 'size', 'image_quality', 'data')
>>>>>>> 3745c705
        read_only_fields = ('mode', 'created_date', 'updated_date', 'status', 'data_chunk_size',
            'data_compressed_chunk_type', 'data_original_chunk_type', 'size', 'image_quality', 'data')
        write_once_fields = ('overlap', 'segment_size', 'project_id')
        ordering = ['-id']

    # pylint: disable=no-self-use
    def create(self, validated_data):
        if not (validated_data.get("label_set") or validated_data.get("project_id")):
            raise serializers.ValidationError('Label set or project_id must be present')
        if validated_data.get("label_set") and validated_data.get("project_id"):
            raise serializers.ValidationError('Project must have only one of Label set or project_id')

        labels = validated_data.pop('label_set', [])
        db_task = models.Task.objects.create(**validated_data)
        label_names = list()
        for label in labels:
            attributes = label.pop('attributespec_set')
            if not label.get('color', None):
                label['color'] = get_label_color(label['name'], label_names)
            label_names.append(label['name'])
            db_label = models.Label.objects.create(task=db_task, **label)
            for attr in attributes:
                models.AttributeSpec.objects.create(label=db_label, **attr)

        task_path = db_task.get_task_dirname()
        if os.path.isdir(task_path):
            shutil.rmtree(task_path)

        os.makedirs(db_task.get_task_logs_dirname())
        os.makedirs(db_task.get_task_artifacts_dirname())

        db_task.save()
        return db_task

    def to_representation(self, instance):
        response = super().to_representation(instance)
        if instance.project_id:
            response["labels"] = LabelSerializer(many=True).to_representation(instance.project.label_set)
        return response

    # pylint: disable=no-self-use
    def update(self, instance, validated_data):
        instance.name = validated_data.get('name', instance.name)
        instance.owner = validated_data.get('owner', instance.owner)
        instance.assignee = validated_data.get('assignee', instance.assignee)
        instance.bug_tracker = validated_data.get('bug_tracker',
            instance.bug_tracker)
<<<<<<< HEAD
        instance.z_order = validated_data.get('z_order', instance.z_order)
=======
        instance.project = validated_data.get('project', instance.project)
>>>>>>> 3745c705
        labels = validated_data.get('label_set', [])
        for label in labels:
            LabelSerializer.update_instance(label, instance)

        instance.save()
        return instance

    def validate_labels(self, value):
        label_names = [label['name'] for label in value]
        if len(label_names) != len(set(label_names)):
            raise serializers.ValidationError('All label names must be unique for the task')
        return value

class ProjectSearchSerializer(serializers.ModelSerializer):
    class Meta:
        model = models.Project
        fields = ('id', 'name')
        read_only_fields = ('name',)
        ordering = ['-id']


class ProjectSerializer(serializers.ModelSerializer):
    labels = LabelSerializer(many=True, source='label_set', partial=True, default=[])
    tasks = TaskSerializer(many=True, read_only=True)
    class Meta:
        model = models.Project
        fields = ('url', 'id', 'name', 'labels', 'tasks', 'owner', 'assignee',
            'bug_tracker', 'created_date', 'updated_date', 'status')
        read_only_fields = ('created_date', 'updated_date', 'status')
        ordering = ['-id']

    # pylint: disable=no-self-use
    def create(self, validated_data):
        labels = validated_data.pop('label_set')
        db_project = models.Project.objects.create(**validated_data)
        label_names = list()
        for label in labels:
            attributes = label.pop('attributespec_set')
            if not label.get('color', None):
                label['color'] = get_label_color(label['name'], label_names)
            label_names.append(label['name'])
            db_label = models.Label.objects.create(project=db_project, **label)
            for attr in attributes:
                models.AttributeSpec.objects.create(label=db_label, **attr)

        project_path = db_project.get_project_dirname()
        if os.path.isdir(project_path):
            shutil.rmtree(project_path)
        os.makedirs(db_project.get_project_logs_dirname())

        db_project.save()
        return db_project

    # pylint: disable=no-self-use
    def update(self, instance, validated_data):
        instance.name = validated_data.get('name', instance.name)
        instance.owner = validated_data.get('owner', instance.owner)
        instance.bug_tracker = validated_data.get('bug_tracker', instance.bug_tracker)
        labels = validated_data.get('label_set', [])
        for label in labels:
            LabelSerializer.update_instance(label, instance)

        instance.save()
        return instance


    def validate_labels(self, value):
        if value:
            label_names = [label['name'] for label in value]
            if len(label_names) != len(set(label_names)):
                raise serializers.ValidationError('All label names must be unique for the project')
        return value

class BasicUserSerializer(serializers.ModelSerializer):
    def validate(self, data):
        if hasattr(self, 'initial_data'):
            unknown_keys = set(self.initial_data.keys()) - set(self.fields.keys())
            if unknown_keys:
                if set(['is_staff', 'is_superuser', 'groups']) & unknown_keys:
                    message = 'You do not have permissions to access some of' + \
                        ' these fields: {}'.format(unknown_keys)
                else:
                    message = 'Got unknown fields: {}'.format(unknown_keys)
                raise serializers.ValidationError(message)
        return data

    class Meta:
        model = User
        fields = ('url', 'id', 'username', 'first_name', 'last_name')
        ordering = ['-id']

class UserSerializer(serializers.ModelSerializer):
    groups = serializers.SlugRelatedField(many=True,
        slug_field='name', queryset=Group.objects.all())

    class Meta:
        model = User
        fields = ('url', 'id', 'username', 'first_name', 'last_name', 'email',
            'groups', 'is_staff', 'is_superuser', 'is_active', 'last_login',
            'date_joined')
        read_only_fields = ('last_login', 'date_joined')
        write_only_fields = ('password', )
        ordering = ['-id']

class ExceptionSerializer(serializers.Serializer):
    system = serializers.CharField(max_length=255)
    client = serializers.CharField(max_length=255)
    time = serializers.DateTimeField()

    job_id = serializers.IntegerField(required=False)
    task_id = serializers.IntegerField(required=False)
    proj_id = serializers.IntegerField(required=False)
    client_id = serializers.IntegerField()

    message = serializers.CharField(max_length=4096)
    filename = serializers.URLField()
    line = serializers.IntegerField()
    column = serializers.IntegerField()
    stack = serializers.CharField(max_length=8192,
        style={'base_template': 'textarea.html'}, allow_blank=True)

class AboutSerializer(serializers.Serializer):
    name = serializers.CharField(max_length=128)
    description = serializers.CharField(max_length=2048)
    version = serializers.CharField(max_length=64)

class FrameMetaSerializer(serializers.Serializer):
    width = serializers.IntegerField()
    height = serializers.IntegerField()
    name = serializers.CharField(max_length=1024)

class PluginsSerializer(serializers.Serializer):
    GIT_INTEGRATION = serializers.BooleanField()
    ANALYTICS = serializers.BooleanField()
    MODELS = serializers.BooleanField()

class DataMetaSerializer(serializers.ModelSerializer):
    frames = FrameMetaSerializer(many=True, allow_null=True)
    image_quality = serializers.IntegerField(min_value=0, max_value=100)

    class Meta:
        model = models.Data
        fields = (
            'chunk_size',
            'size',
            'image_quality',
            'start_frame',
            'stop_frame',
            'frame_filter',
            'frames',
        )
        read_only_fields = (
            'chunk_size',
            'size',
            'image_quality',
            'start_frame',
            'stop_frame',
            'frame_filter',
            'frames',
        )

class AttributeValSerializer(serializers.Serializer):
    spec_id = serializers.IntegerField()
    value = serializers.CharField(max_length=4096, allow_blank=True)

    def to_internal_value(self, data):
        data['value'] = str(data['value'])
        return super().to_internal_value(data)

class AnnotationSerializer(serializers.Serializer):
    id = serializers.IntegerField(default=None, allow_null=True)
    frame = serializers.IntegerField(min_value=0)
    label_id = serializers.IntegerField(min_value=0)
    group = serializers.IntegerField(min_value=0, allow_null=True)
    source = serializers.CharField(default = 'manual')

class LabeledImageSerializer(AnnotationSerializer):
    attributes = AttributeValSerializer(many=True,
        source="labeledimageattributeval_set")

class ShapeSerializer(serializers.Serializer):
    type = serializers.ChoiceField(choices=models.ShapeType.choices())
    occluded = serializers.BooleanField()
    z_order = serializers.IntegerField(default=0)
    points = serializers.ListField(
        child=serializers.FloatField(),
        allow_empty=False,
    )

class LabeledShapeSerializer(ShapeSerializer, AnnotationSerializer):
    attributes = AttributeValSerializer(many=True,
        source="labeledshapeattributeval_set")

class TrackedShapeSerializer(ShapeSerializer):
    id = serializers.IntegerField(default=None, allow_null=True)
    frame = serializers.IntegerField(min_value=0)
    outside = serializers.BooleanField()
    attributes = AttributeValSerializer(many=True,
        source="trackedshapeattributeval_set")

class LabeledTrackSerializer(AnnotationSerializer):
    shapes = TrackedShapeSerializer(many=True, allow_empty=False,
        source="trackedshape_set")
    attributes = AttributeValSerializer(many=True,
        source="labeledtrackattributeval_set")

class LabeledDataSerializer(serializers.Serializer):
    version = serializers.IntegerField()
    tags   = LabeledImageSerializer(many=True)
    shapes = LabeledShapeSerializer(many=True)
    tracks = LabeledTrackSerializer(many=True)

class FileInfoSerializer(serializers.Serializer):
    name = serializers.CharField(max_length=1024)
    type = serializers.ChoiceField(choices=["REG", "DIR"])

class LogEventSerializer(serializers.Serializer):
    job_id = serializers.IntegerField(required=False)
    task_id = serializers.IntegerField(required=False)
    proj_id = serializers.IntegerField(required=False)
    client_id = serializers.IntegerField()

    name = serializers.CharField(max_length=64)
    time = serializers.DateTimeField()
    message = serializers.CharField(max_length=4096, required=False)
    payload = serializers.DictField(required=False)
    is_active = serializers.BooleanField()

class AnnotationFileSerializer(serializers.Serializer):
    annotation_file = serializers.FileField()<|MERGE_RESOLUTION|>--- conflicted
+++ resolved
@@ -287,13 +287,8 @@
         model = models.Task
         fields = ('url', 'id', 'name', 'project_id', 'mode', 'owner', 'assignee',
             'bug_tracker', 'created_date', 'updated_date', 'overlap',
-<<<<<<< HEAD
-            'segment_size', 'z_order', 'status', 'labels', 'segments',
+            'segment_size', 'status', 'labels', 'segments',
             'data_chunk_size', 'data_compressed_chunk_type', 'data_original_chunk_type', 'size', 'image_quality', 'data')
-=======
-            'segment_size', 'status', 'labels', 'segments',
-            'project', 'data_chunk_size', 'data_compressed_chunk_type', 'data_original_chunk_type', 'size', 'image_quality', 'data')
->>>>>>> 3745c705
         read_only_fields = ('mode', 'created_date', 'updated_date', 'status', 'data_chunk_size',
             'data_compressed_chunk_type', 'data_original_chunk_type', 'size', 'image_quality', 'data')
         write_once_fields = ('overlap', 'segment_size', 'project_id')
@@ -341,11 +336,6 @@
         instance.assignee = validated_data.get('assignee', instance.assignee)
         instance.bug_tracker = validated_data.get('bug_tracker',
             instance.bug_tracker)
-<<<<<<< HEAD
-        instance.z_order = validated_data.get('z_order', instance.z_order)
-=======
-        instance.project = validated_data.get('project', instance.project)
->>>>>>> 3745c705
         labels = validated_data.get('label_set', [])
         for label in labels:
             LabelSerializer.update_instance(label, instance)
