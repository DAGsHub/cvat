
# Copyright (C) 2019-2020 Intel Corporation
#
# SPDX-License-Identifier: MIT

import sys
import os.path as osp
from collections import namedtuple
from typing import Any, Callable, Dict, List, Literal, Mapping, NamedTuple, OrderedDict, Tuple, Union
from pathlib import Path

from django.utils import timezone

import datumaro.components.extractor as datumaro
from cvat.apps.engine.frame_provider import FrameProvider
<<<<<<< HEAD
from cvat.apps.engine.models import AttributeType, ShapeType, Project, Task, Label
=======
from cvat.apps.engine.models import AttributeType, ShapeType, DimensionType, Image as Img
>>>>>>> 1faa9b17
from datumaro.util import cast
from datumaro.util.image import ByteImage, Image

from .annotation import AnnotationManager, TrackManager, AnnotationIR


class InstanceLabelData:
    Attribute = namedtuple('Attribute', 'name, value')
<<<<<<< HEAD
=======
    Shape = namedtuple("Shape", 'id, label_id')  # 3d
    LabeledShape = namedtuple(
        'LabeledShape', 'type, frame, label, points, occluded, attributes, source, group, z_order')
    LabeledShape.__new__.__defaults__ = (0, 0)
    TrackedShape = namedtuple(
        'TrackedShape', 'type, frame, points, occluded, outside, keyframe, attributes, source, group, z_order, label, track_id')
    TrackedShape.__new__.__defaults__ = ('manual', 0, 0, None, 0)
    Track = namedtuple('Track', 'label, group, source, shapes')
    Tag = namedtuple('Tag', 'frame, label, attributes, source, group')
    Tag.__new__.__defaults__ = (0, )
    Frame = namedtuple(
        'Frame', 'idx, id, frame, name, width, height, labeled_shapes, tags, shapes, labels')
    Labels = namedtuple('Label', 'id, name, color')
>>>>>>> 1faa9b17

    def __init__(self, instance: Union[Task, Project]) -> None:
        instance = instance.project if isinstance(instance, Task) and instance.project_id is not None else instance

        db_labels = instance.label_set.all().prefetch_related('attributespec_set').order_by('pk')

        self._label_mapping = OrderedDict[int, Label](
            ((db_label.id, db_label) for db_label in db_labels),
        )

        self._attribute_mapping = {db_label.id: {
            'mutable': {}, 'immutable': {}, 'spec': {}}
            for db_label in db_labels}

        for db_label in db_labels:
            for db_attribute in db_label.attributespec_set.all():
                if db_attribute.mutable:
                    self._attribute_mapping[db_label.id]['mutable'][db_attribute.id] = db_attribute.name
                else:
                    self._attribute_mapping[db_label.id]['immutable'][db_attribute.id] = db_attribute.name
                self._attribute_mapping[db_label.id]['spec'][db_attribute.id] = db_attribute

        self._attribute_mapping_merged = {}
        for label_id, attr_mapping in self._attribute_mapping.items():
            self._attribute_mapping_merged[label_id] = {
                **attr_mapping['mutable'],
                **attr_mapping['immutable'],
            }

    def _get_label_id(self, label_name):
        for db_label in self._label_mapping.values():
            if label_name == db_label.name:
                return db_label.id
        raise ValueError("Label {!r} is not registered for this task".format(label_name))

    def _get_label_name(self, label_id):
        return self._label_mapping[label_id].name

    def _get_attribute_name(self, attribute_id):
        for attribute_mapping in self._attribute_mapping_merged.values():
            if attribute_id in attribute_mapping:
                return attribute_mapping[attribute_id]

    def _get_attribute_id(self, label_id, attribute_name, attribute_type=None):
        if attribute_type:
            container = self._attribute_mapping[label_id][attribute_type]
        else:
            container = self._attribute_mapping_merged[label_id]

        for attr_id, attr_name in container.items():
            if attribute_name == attr_name:
                return attr_id
        return None

    def _get_mutable_attribute_id(self, label_id, attribute_name):
        return self._get_attribute_id(label_id, attribute_name, 'mutable')

    def _get_immutable_attribute_id(self, label_id, attribute_name):
        return self._get_attribute_id(label_id, attribute_name, 'immutable')

    def _import_attribute(self, label_id, attribute):
        spec_id = self._get_attribute_id(label_id, attribute.name)
        value = attribute.value

        if spec_id:
            spec = self._attribute_mapping[label_id]['spec'][spec_id]

            try:
                if spec.input_type == AttributeType.NUMBER:
                    pass # no extra processing required
                elif spec.input_type == AttributeType.CHECKBOX:
                    if isinstance(value, str):
                        value = value.lower()
                        assert value in {'true', 'false'}
                    elif isinstance(value, (bool, int, float)):
                        value = 'true' if value else 'false'
                    else:
                        raise ValueError("Unexpected attribute value")
            except Exception as e:
                raise Exception("Failed to convert attribute '%s'='%s': %s" %
                    (self._get_label_name(label_id), value, e))

        return { 'spec_id': spec_id, 'value': value }

    def _export_attributes(self, attributes):
        exported_attributes = []
        for attr in attributes:
            attribute_name = self._get_attribute_name(attr["spec_id"])
            exported_attributes.append(TaskData.Attribute(
                name=attribute_name,
                value=attr["value"],
            ))
        return exported_attributes


class TaskData(InstanceLabelData):
    LabeledShape = namedtuple(
        'LabeledShape', 'type, frame, label, points, occluded, attributes, source, group, z_order')
    LabeledShape.__new__.__defaults__ = (0, 0)
    TrackedShape = namedtuple(
        'TrackedShape', 'type, frame, points, occluded, outside, keyframe, attributes, source, group, z_order, label, track_id')
    TrackedShape.__new__.__defaults__ = ('manual', 0, 0, None, 0)
    Track = namedtuple('Track', 'label, group, source, shapes')
    Tag = namedtuple('Tag', 'frame, label, attributes, source, group')
    Tag.__new__.__defaults__ = (0, )
    Frame = namedtuple(
        'Frame', 'idx, frame, name, width, height, labeled_shapes, tags')

    def __init__(self, annotation_ir, db_task, host='', create_callback=None):
        self._annotation_ir = annotation_ir
        self._db_task = db_task
        self._host = host
        self._create_callback = create_callback
        self._MAX_ANNO_SIZE = 30000
        self._frame_info = {}
        self._frame_mapping = {}
        self._frame_step = db_task.data.get_frame_step()

        InstanceLabelData.__init__(self, db_task)

        self._init_frame_info()
        self._init_meta()

    def abs_frame_id(self, relative_id):
        if relative_id not in range(0, self._db_task.data.size):
            raise ValueError("Unknown internal frame id %s" % relative_id)
        return relative_id * self._frame_step + self._db_task.data.start_frame

    def rel_frame_id(self, absolute_id):
        d, m = divmod(
            absolute_id - self._db_task.data.start_frame, self._frame_step)
        if m or d not in range(0, self._db_task.data.size):
            raise ValueError("Unknown frame %s" % absolute_id)
        return d

    def _init_frame_info(self):
        if hasattr(self._db_task.data, 'video'):
            self._frame_info = {frame: {
                "path": "frame_{:06d}".format(self.abs_frame_id(frame)),
                "width": self._db_task.data.video.width,
                "height": self._db_task.data.video.height,
            } for frame in range(self._db_task.data.size)}
        else:
            self._frame_info = {self.rel_frame_id(db_image.frame): {
                "id": db_image.id,
                "path": db_image.path,
                "width": db_image.width,
                "height": db_image.height,
            } for db_image in self._db_task.data.images.all()}

        self._frame_mapping = {
            self._get_filename(info["path"]): frame_number
            for frame_number, info in self._frame_info.items()
        }

    @staticmethod
    def meta_for_task(db_task, host, label_mapping=None):
        db_segments = db_task.segment_set.all().prefetch_related('job_set')

        meta = OrderedDict([
            ("id", str(db_task.id)),
            ("name", db_task.name),
            ("size", str(db_task.data.size)),
            ("mode", db_task.mode),
            ("overlap", str(db_task.overlap)),
            ("bugtracker", db_task.bug_tracker),
            ("created", str(timezone.localtime(db_task.created_date))),
            ("updated", str(timezone.localtime(db_task.updated_date))),
            ("subset", db_task.subset or datumaro.DEFAULT_SUBSET_NAME),
            ("start_frame", str(db_task.data.start_frame)),
            ("stop_frame", str(db_task.data.stop_frame)),
            ("frame_filter", db_task.data.frame_filter),

            ("segments", [
                ("segment", OrderedDict([
                    ("id", str(db_segment.id)),
                    ("start", str(db_segment.start_frame)),
                    ("stop", str(db_segment.stop_frame)),
                    ("url", "{}/?id={}".format(
                        host, db_segment.job_set.all()[0].id))]
                )) for db_segment in db_segments
            ]),

            ("owner", OrderedDict([
                ("username", db_task.owner.username),
                ("email", db_task.owner.email)
            ]) if db_task.owner else ""),

            ("assignee", OrderedDict([
                ("username", db_task.assignee.username),
                ("email", db_task.assignee.email)
            ]) if db_task.assignee else ""),
        ])

        if label_mapping is not None:
            meta['labels'] = [
                ("label", OrderedDict([
                    ("name", db_label.name),
                    ("color", db_label.color),
                    ("attributes", [
                        ("attribute", OrderedDict([
                            ("name", db_attr.name),
                            ("mutable", str(db_attr.mutable)),
                            ("input_type", db_attr.input_type),
                            ("default_value", db_attr.default_value),
                            ("values", db_attr.values)]))
                        for db_attr in db_label.attributespec_set.all()])
                ])) for db_label in label_mapping.values()
            ]

        if hasattr(db_task.data, "video"):
            meta["original_size"] = OrderedDict([
                ("width", str(db_task.data.video.width)),
                ("height", str(db_task.data.video.height))
            ])

        return meta

    def _init_meta(self):
        self._meta = OrderedDict([
            ("task", self.meta_for_task(self._db_task, self._host, self._label_mapping)),
            ("dumped", str(timezone.localtime(timezone.now())))
        ])

        if hasattr(self._db_task.data, "video"):
            # Add source to dumped file
            self._meta["source"] = str(
                osp.basename(self._db_task.data.video.path))

    def _export_tracked_shape(self, shape):
        return TaskData.TrackedShape(
            type=shape["type"],
            frame=self.abs_frame_id(shape["frame"]),
            label=self._get_label_name(shape["label_id"]),
            points=shape["points"],
            occluded=shape["occluded"],
            z_order=shape.get("z_order", 0),
            group=shape.get("group", 0),
            outside=shape.get("outside", False),
            keyframe=shape.get("keyframe", True),
            track_id=shape["track_id"],
            source=shape.get("source", "manual"),
            attributes=self._export_attributes(shape["attributes"]),
        )

    def _export_labeled_shape(self, shape):
        return TaskData.LabeledShape(
            type=shape["type"],
            label=self._get_label_name(shape["label_id"]),
            frame=self.abs_frame_id(shape["frame"]),
            points=shape["points"],
            occluded=shape["occluded"],
            z_order=shape.get("z_order", 0),
            group=shape.get("group", 0),
            source=shape["source"],
            attributes=self._export_attributes(shape["attributes"]),
        )

    def _export_shape(self, shape):
        return TaskData.Shape(
            id=shape["id"],
            label_id=shape["label_id"]
        )

    def _export_tag(self, tag):
        return TaskData.Tag(
            frame=self.abs_frame_id(tag["frame"]),
            label=self._get_label_name(tag["label_id"]),
            group=tag.get("group", 0),
            source=tag["source"],
            attributes=self._export_attributes(tag["attributes"]),
        )

    @staticmethod
    def _export_label(label):
        return TaskData.Labels(
            id=label.id,
            name=label.name,
            color=label.color
        )

    def group_by_frame(self, include_empty=False):
        frames = {}
        def get_frame(idx):
            frame_info = self._frame_info[idx]
            frame = self.abs_frame_id(idx)
            if frame not in frames:
                frames[frame] = TaskData.Frame(
                    idx=idx,
                    id=frame_info.get('id',0),
                    frame=frame,
                    name=frame_info['path'],
                    height=frame_info["height"],
                    width=frame_info["width"],
                    labeled_shapes=[],
                    tags=[],
                    shapes=[],
                    labels={}
                )
            return frames[frame]

        if include_empty:
            for idx in self._frame_info:
                get_frame(idx)

        anno_manager = AnnotationManager(self._annotation_ir)
        shape_data = ''
        for shape in sorted(anno_manager.to_shapes(self._db_task.data.size),
                key=lambda shape: shape.get("z_order", 0)):
            if shape['frame'] not in self._frame_info:
                # After interpolation there can be a finishing frame
                # outside of the task boundaries. Filter it out to avoid errors.
                # https://github.com/openvinotoolkit/cvat/issues/2827
                continue
            if 'track_id' in shape:
                if shape['outside']:
                    continue
                exported_shape = self._export_tracked_shape(shape)
            else:
                exported_shape = self._export_labeled_shape(shape)
                shape_data = self._export_shape(shape)
            get_frame(shape['frame']).labeled_shapes.append(exported_shape)
            if shape_data:
                get_frame(shape['frame']).shapes.append(shape_data)
                for label in self._label_mapping.values():
                    label = self._export_label(label)
                    get_frame(shape['frame']).labels.update({label.id: label})

        for tag in self._annotation_ir.tags:
            get_frame(tag['frame']).tags.append(self._export_tag(tag))

        return iter(frames.values())

    @property
    def shapes(self):
        for shape in self._annotation_ir.shapes:
            yield self._export_labeled_shape(shape)

    @property
    def tracks(self):
        for idx, track in enumerate(self._annotation_ir.tracks):
            tracked_shapes = TrackManager.get_interpolated_shapes(
                track, 0, self._db_task.data.size)
            for tracked_shape in tracked_shapes:
                tracked_shape["attributes"] += track["attributes"]
                tracked_shape["track_id"] = idx
                tracked_shape["group"] = track["group"]
                tracked_shape["source"] = track["source"]
                tracked_shape["label_id"] = track["label_id"]

            yield TaskData.Track(
                label=self._get_label_name(track["label_id"]),
                group=track["group"],
                source=track["source"],
                shapes=[self._export_tracked_shape(shape)
                    for shape in tracked_shapes],
            )

    @property
    def tags(self):
        for tag in self._annotation_ir.tags:
            yield self._export_tag(tag)

    @property
    def meta(self):
        return self._meta

    def _import_tag(self, tag):
        _tag = tag._asdict()
        label_id = self._get_label_id(_tag.pop('label'))
        _tag['frame'] = self.rel_frame_id(int(_tag['frame']))
        _tag['label_id'] = label_id
        _tag['attributes'] = [self._import_attribute(label_id, attrib)
            for attrib in _tag['attributes']
            if self._get_attribute_id(label_id, attrib.name)]
        return _tag

    def _import_shape(self, shape):
        _shape = shape._asdict()
        label_id = self._get_label_id(_shape.pop('label'))
        _shape['frame'] = self.rel_frame_id(int(_shape['frame']))
        _shape['label_id'] = label_id
        _shape['attributes'] = [self._import_attribute(label_id, attrib)
            for attrib in _shape['attributes']
            if self._get_attribute_id(label_id, attrib.name)]
        _shape['points'] = list(map(float, _shape['points']))
        return _shape

    def _import_track(self, track):
        _track = track._asdict()
        label_id = self._get_label_id(_track.pop('label'))
        _track['frame'] = self.rel_frame_id(
            min(int(shape.frame) for shape in _track['shapes']))
        _track['label_id'] = label_id
        _track['attributes'] = []
        _track['shapes'] = [shape._asdict() for shape in _track['shapes']]
        for shape in _track['shapes']:
            shape['frame'] = self.rel_frame_id(int(shape['frame']))
            _track['attributes'] = [self._import_attribute(label_id, attrib)
                for attrib in shape['attributes']
                if self._get_immutable_attribute_id(label_id, attrib.name)]
            shape['attributes'] = [self._import_attribute(label_id, attrib)
                for attrib in shape['attributes']
                if self._get_mutable_attribute_id(label_id, attrib.name)]
            shape['points'] = list(map(float, shape['points']))

        return _track

    def _call_callback(self):
        if self._len() > self._MAX_ANNO_SIZE:
            self._create_callback(self._annotation_ir.serialize())
            self._annotation_ir.reset()

    def add_tag(self, tag):
        imported_tag = self._import_tag(tag)
        if imported_tag['label_id']:
            self._annotation_ir.add_tag(imported_tag)
            self._call_callback()

    def add_shape(self, shape):
        imported_shape = self._import_shape(shape)
        if imported_shape['label_id']:
            self._annotation_ir.add_shape(imported_shape)
            self._call_callback()

    def add_track(self, track):
        imported_track = self._import_track(track)
        if imported_track['label_id']:
            self._annotation_ir.add_track(imported_track)
            self._call_callback()

    @property
    def data(self):
        return self._annotation_ir

    def _len(self):
        track_len = 0
        for track in self._annotation_ir.tracks:
            track_len += len(track['shapes'])

        return len(self._annotation_ir.tags) + len(self._annotation_ir.shapes) + track_len

    @property
    def frame_info(self):
        return self._frame_info

    @property
    def frame_step(self):
        return self._frame_step

    @property
    def db_task(self):
        return self._db_task

    @staticmethod
    def _get_filename(path):
        return osp.splitext(path)[0]

    def match_frame(self, path, root_hint=None, path_has_ext=True):
        if path_has_ext:
            path = self._get_filename(path)
        match = self._frame_mapping.get(path)
        if not match and root_hint and not path.startswith(root_hint):
            path = osp.join(root_hint, path)
            match = self._frame_mapping.get(path)
        return match

    def match_frame_fuzzy(self, path):
        # Preconditions:
        # - The input dataset is full, i.e. all items present. Partial dataset
        # matching can't be correct for all input cases.
        # - path is the longest path of input dataset in terms of path parts

        path = Path(self._get_filename(path)).parts
        for p, v in self._frame_mapping.items():
            if Path(p).parts[-len(path):] == path: # endswith() for paths
                return v
        return None

<<<<<<< HEAD
class ProjectData(InstanceLabelData):
    # TODO: strictify
    LabeledShape = NamedTuple('LabledShape', [('type',Any), ('frame',Any), ('label',Any), ('points',Any), ('occluded',Any), ('attributes',Any), ('source',Any), ('group',Any), ('z_order',Any), ('task_id', int)])
    LabeledShape.__new__.__defaults__ = (0,0)
    TrackedShape = NamedTuple('TrackedShape',
        [('type',Any), ('frame',Any), ('points',Any), ('occluded',Any), ('outside',Any), ('keyframe',Any), ('attributes',Any), ('source',Any), ('group',Any), ('z_order',Any), ('label',Any), ('track_id',Any)],
    )
    TrackedShape.__new__.__defaults__ = ('manual', 0, 0, None, 0)
    Track = NamedTuple('Track', [('label',Any), ('group',Any), ('source',Any), ('shapes', Any), ('task_id', int)])
    Tag = NamedTuple('Tag', [('frame',Any), ('label',Any), ('attributes',Any), ('source',Any), ('group',Any), ('task_id', int)])
    Tag.__new__.__defaults__ = (0, )
    Frame = NamedTuple('Frame', [('task_id', int), ('subset', str), ('idx', int), ('frame', int), ('name', str), ('width', int), ('height', int), ('labeled_shapes', List[Union[LabeledShape, TrackedShape]]), ('tags', List[Tag])])

    def __init__(self, annotation_irs: Mapping[str, AnnotationIR], db_project: Project, host: str, create_callback: Callable = None):
        self._annotation_irs = annotation_irs
        self._db_project = db_project
        self._db_tasks: OrderedDict[int, Task] = OrderedDict(
            ((db_task.id, db_task) for db_task in db_project.tasks.order_by("subset","id").all())
        )
        self._subsets = set()
        self._host = host
        self._create_callback = create_callback
        self._MAX_ANNO_SIZE = 30000
        self._frame_info: Dict[Tuple[int, int], Literal["path", "width", "height", "subset"]] = dict()
        self._frame_mapping: Dict[Tuple[str, str], Tuple[str, str]] = dict()
        self._frame_steps: Dict[int, int] = {task.id: task.data.get_frame_step() for task in self._db_tasks.values()}

        for task in self._db_tasks.values():
            self._subsets.add(task.subset)
        self._subsets: List[str] = list(self._subsets)

        InstanceLabelData.__init__(self, db_project)

        self._init_task_frame_offsets()
        self._init_frame_info()
        self._init_meta()

    def abs_frame_id(self, task_id: int, relative_id: int) -> int:
        task = self._db_tasks[task_id]
        if relative_id not in range(0, task.data.size):
            raise ValueError(f"Unknown internal frame id {relative_id}")
        return relative_id * task.data.get_frame_step() + task.data.start_frame + self._task_frame_offsets[task_id]

    def rel_frame_id(self, task_id: int, absolute_id: int) -> int:
        task = self._db_tasks[task_id]
        d, m = divmod(
            absolute_id - task.data.start_frame, task.data.get_frame_step())
        if m or d not in range(0, task.data.size):
            raise ValueError(f"Unknown frame {absolute_id}")
        return d

    def _init_task_frame_offsets(self):
        self._task_frame_offsets: Dict[int, int] = dict()
        s = 0
        subset = None

        for task in self._db_tasks.values():
            if subset != task.subset:
                s = 0
                subset = task.subset
            self._task_frame_offsets[task.id] = s
            s += task.data.start_frame + task.data.get_frame_step() * task.data.size


    def _init_frame_info(self):
        self._frame_info = dict()
        for task in self._db_tasks.values():
            if hasattr(task.data, 'video'):
                self._frame_info.update({(task.id, frame): {
                    "path": "frame_{:06d}".format(self.abs_frame_id(task.id, frame)),
                    "width": task.data.video.width,
                    "height": task.data.video.height,
                    "subset": get_defaulted_subset(task.subset, self._subsets),
                } for frame in range(task.data.size)})
            else:
                self._frame_info.update({(task.id, self.rel_frame_id(task.id, db_image.frame)): {
                    "path": mung_image_name(db_image.path,
                        filter(lambda frame: frame["subset"] == task.subset ,self._frame_info.values())
                    ),
                    "width": db_image.width,
                    "height": db_image.height,
                    "subset": get_defaulted_subset(task.subset, self._subsets)
                } for db_image in task.data.images.all()})

        self._frame_mapping = {
            (self._db_tasks[frame_ident[0]].subset, self._get_filename(info["path"])): frame_ident
            for frame_ident, info in self._frame_info.items()
        }

    def _init_meta(self):
        self._meta = OrderedDict([
            ('project', OrderedDict([
                ('id', str(self._db_project.id)),
                ('name', self._db_project.name),
                ("bugtracker", self._db_project.bug_tracker),
                ("created", str(timezone.localtime(self._db_project.created_date))),
                ("updated", str(timezone.localtime(self._db_project.updated_date))),
                ("tasks", [
                    ('task',
                        TaskData.meta_for_task(db_task, self._host)
                    ) for db_task in self._db_tasks.values()
                ]),

                ("labels", [
                    ("label", OrderedDict([
                        ("name", db_label.name),
                        ("color", db_label.color),
                        ("attributes", [
                            ("attribute", OrderedDict([
                                ("name", db_attr.name),
                                ("mutable", str(db_attr.mutable)),
                                ("input_type", db_attr.input_type),
                                ("default_value", db_attr.default_value),
                                ("values", db_attr.values)]))
                            for db_attr in db_label.attributespec_set.all()])
                    ])) for db_label in self._label_mapping.values()
                ]),

                ("owner", OrderedDict([
                    ("username", self._db_project.owner.username),
                    ("email", self._db_project.owner.email),
                ]) if self._db_project.owner else ""),

                ("assignee", OrderedDict([
                    ("username", self._db_project.assignee.username),
                    ("email", self._db_project.assignee.email),
                ]) if self._db_project.assignee else ""),
            ])),
            ("dumped", str(timezone.localtime(timezone.now())))
        ])

    def _export_tracked_shape(self, shape: dict, task_id: int):
        return ProjectData.TrackedShape(
            type=shape["type"],
            frame=self.abs_frame_id(task_id, shape["frame"]),
            label=self._get_label_name(shape["label_id"]),
            points=shape["points"],
            occluded=shape["occluded"],
            z_order=shape.get("z_order", 0),
            group=shape.get("group", 0),
            outside=shape.get("outside", False),
            keyframe=shape.get("keyframe", True),
            track_id=shape["track_id"],
            source=shape.get("source", "manual"),
            attributes=self._export_attributes(shape["attributes"]),
        )

    def _export_labeled_shape(self, shape: dict, task_id: int):
        return ProjectData.LabeledShape(
            type=shape["type"],
            label=self._get_label_name(shape["label_id"]),
            frame=self.abs_frame_id(task_id, shape["frame"]),
            points=shape["points"],
            occluded=shape["occluded"],
            z_order=shape.get("z_order", 0),
            group=shape.get("group", 0),
            source=shape["source"],
            attributes=self._export_attributes(shape["attributes"]),
            task_id=task_id,
        )

    def _export_tag(self, tag: dict, task_id: int):
        return ProjectData.Tag(
            frame=self.abs_frame_id(task_id, tag["frame"]),
            label=self._get_label_name(tag["label_id"]),
            group=tag.get("group", 0),
            source=tag["source"],
            attributes=self._export_attributes(tag["attributes"]),
            task_id=task_id
        )

    def group_by_frame(self, include_empty=False):
        frames: Dict[Tuple[str, int], ProjectData.Frame] = {}
        def get_frame(task_id: int, idx: int) -> ProjectData.Frame:
            frame_info = self._frame_info[(task_id, idx)]
            abs_frame = self.abs_frame_id(task_id, idx)
            if (frame_info["subset"], abs_frame) not in frames:
                frames[(frame_info["subset"], abs_frame)] = ProjectData.Frame(
                    task_id=task_id,
                    subset=frame_info["subset"],
                    idx=idx,
                    frame=abs_frame,
                    name=frame_info["path"],
                    height=frame_info["height"],
                    width=frame_info["width"],
                    labeled_shapes=[],
                    tags=[],
                )
            return frames[(frame_info["subset"], abs_frame)]

        if include_empty:
            for ident in self._frame_info:
                get_frame(*ident)

        for task in self._db_tasks.values():
            anno_manager = AnnotationManager(self._annotation_irs[task.id])
            for shape in sorted(anno_manager.to_shapes(task.data.size),
                    key=lambda shape: shape.get("z_order", 0)):
                if (task.id, shape['frame']) not in self._frame_info:
                    continue
                if 'track_id' in shape:
                    if shape['outside']:
                        continue
                    exported_shape = self._export_tracked_shape(shape, task.id)
                else:
                    exported_shape = self._export_labeled_shape(shape, task.id)
                get_frame(task.id, shape['frame']).labeled_shapes.append(exported_shape)

            for tag in self._annotation_irs[task.id].tags:
                get_frame(task.id, tag['frame']).tags.append(self._export_tag(tag, task.id))

        return iter(frames.values())

    @property
    def shapes(self):
        for task in self._db_tasks.values():
            for shape in self._annotation_irs[task.id].shapes:
                yield self._export_labeled_shape(shape, task.id)

    @property
    def tracks(self):
        idx = 0
        for task in self._db_tasks.values():
            for track in self._annotation_irs[task.id].tracks:
                tracked_shapes = TrackManager.get_interpolated_shapes(
                    track, 0, task.data.size
                )
                for tracked_shape in tracked_shapes:
                    tracked_shape["attributes"] += track["attributes"]
                    tracked_shape["track_id"] = idx
                    tracked_shape["group"] = track["group"]
                    tracked_shape["source"] = track["source"]
                    tracked_shape["label_id"] = track["label_id"]
                yield ProjectData.Track(
                    label=self._get_label_name(track["label_id"]),
                    group=track["group"],
                    source=track["source"],
                    shapes=[self._export_tracked_shape(shape, task.id)
                        for shape in tracked_shapes],
                    task_id=task.id
                )
                idx+=1

    @property
    def tags(self):
        for task in self._db_tasks.values():
            for tag in self._annotation_irs[task.id].tags:
                yield self._export_tag(tag, task.id)

    @property
    def meta(self):
        return self._meta

    @property
    def data(self):
        raise NotImplementedError()

    @property
    def frame_info(self):
        return self._frame_info

    @property
    def frame_step(self):
        return self._frame_steps

    @property
    def db_project(self):
        return self._db_project

    @property
    def subsets(self) -> List[str]:
        return self._subsets

    @property
    def tasks(self):
        return list(self._db_tasks.values())

    @property
    def task_data(self):
        for task_id, task in self._db_tasks.items():
            yield TaskData(self._annotation_irs[task_id], task, self._host)

    @staticmethod
    def _get_filename(path):
        return osp.splitext(path)[0]


class CVATDataExtractor(datumaro.SourceExtractor):
    dm_items: List[datumaro.DatasetItem] = []
    _categories: Dict[datumaro.AnnotationType, datumaro.LabelCategories] = {}

    def __init__(self):
        super().__init__()

    def __iter__(self):
        for item in self._items:
            yield item

    def __len__(self):
        return len(self._items)

    def categories(self):
        return self._categories

    @staticmethod
    def _load_categories(labels: list):
        categories: Dict[datumaro.AnnotationType, datumaro.LabelCategories] = {}

        label_categories = datumaro.LabelCategories(attributes=['occluded'])

        for _, label in labels:
            label_categories.add(label['name'])
            for _, attr in label['attributes']:
                label_categories.attributes.add(attr['name'])

        categories[datumaro.AnnotationType.label] = label_categories

        return categories


    def _read_cvat_anno(self, cvat_frame_anno: Union[ProjectData.Frame, TaskData.Frame], labels: list):
        categories = self.categories()
        label_cat = categories[datumaro.AnnotationType.label]
        def map_label(name): return label_cat.find(name)[0]
        label_attrs = {
            label['name']: label['attributes']
            for _, label in labels
        }

        return convert_cvat_anno_to_dm(cvat_frame_anno, label_attrs, map_label)


class CvatTaskDataExtractor(CVATDataExtractor):
    def __init__(self, task_data, include_images=False):
        super().__init__()
        self._categories = self._load_categories(task_data.meta['task']['labels'])

=======
class CvatTaskDataExtractor(datumaro.SourceExtractor):
    def __init__(self, task_data, include_images=False, format_type=None, dimension=DimensionType.DIM_2D):
        super().__init__()
        self._categories, self._user = self._load_categories(task_data, dimension=dimension)
        self._dimension = dimension
        self._format_type = format_type
>>>>>>> 1faa9b17
        dm_items = []

        is_video = task_data.meta['task']['mode'] == 'interpolation'
        ext = ''
        if is_video:
            ext = FrameProvider.VIDEO_FRAME_EXT

        if dimension == DimensionType.DIM_3D:
            def _make_image(image_id, **kwargs):
                loader = osp.join(
                    task_data.db_task.data.get_upload_dirname(), kwargs['path'])
                related_images = []
                image = Img.objects.get(id=image_id)
                for i in image.related_files.all():
                    path = osp.realpath(str(i.path))
                    if osp.isfile(path):
                        related_images.append(path)
                return loader, related_images

        elif include_images:
            frame_provider = FrameProvider(task_data.db_task.data)
            if is_video:
                # optimization for videos: use numpy arrays instead of bytes
                # some formats or transforms can require image data
                def _make_image(i, **kwargs):
                    loader = lambda _: frame_provider.get_frame(i,
                        quality=frame_provider.Quality.ORIGINAL,
                        out_type=frame_provider.Type.NUMPY_ARRAY)[0]
                    return Image(loader=loader, **kwargs)
            else:
                # for images use encoded data to avoid recoding
                def _make_image(i, **kwargs):
                    loader = lambda _: frame_provider.get_frame(i,
                        quality=frame_provider.Quality.ORIGINAL,
                        out_type=frame_provider.Type.BUFFER)[0].getvalue()
                    return ByteImage(data=loader, **kwargs)

        for frame_data in task_data.group_by_frame(include_empty=True):
            image_args = {
                'path': frame_data.name + ext,
                'size': (frame_data.height, frame_data.width),
            }

            if dimension == DimensionType.DIM_3D:
                dm_image = _make_image(frame_data.id, **image_args)
            elif include_images:
                dm_image = _make_image(frame_data.idx, **image_args)
            else:
                dm_image = Image(**image_args)
<<<<<<< HEAD
            dm_anno = self._read_cvat_anno(frame_data, task_data.meta['task']['labels'])
            dm_item = datumaro.DatasetItem(id=osp.splitext(frame_data.name)[0],
                annotations=dm_anno, image=dm_image,
                attributes={'frame': frame_data.frame})
=======
            dm_anno = self._read_cvat_anno(frame_data, task_data)

            if dimension == DimensionType.DIM_2D:
                dm_item = datumaro.DatasetItem(id=osp.splitext(frame_data.name)[0],
                                               annotations=dm_anno, image=dm_image,
                                               attributes={'frame': frame_data.frame})
            elif dimension == DimensionType.DIM_3D:
                attributes = {'frame': frame_data.frame}
                if format_type == "sly_pointcloud":
                    attributes["name"] = self._user["name"]
                    attributes["createdAt"] = self._user["createdAt"]
                    attributes["updatedAt"] = self._user["updatedAt"]
                    attributes["labels"] = []
                    index = 0
                    for _, label in task_data.meta['task']['labels']:
                        attributes["labels"].append({"label_id": index, "name": label["name"], "color": label["color"]})
                        attributes["track_id"] = -1
                        index += 1

                dm_item = datumaro.DatasetItem(id=osp.split(frame_data.name)[-1].split('.')[0],
                                               annotations=dm_anno, point_cloud=dm_image[0], related_images=dm_image[1],
                                               attributes=attributes)

>>>>>>> 1faa9b17
            dm_items.append(dm_item)

        self._items = dm_items

class CVATProjectDataExtractor(CVATDataExtractor):
    def __init__(self, project_data: ProjectData, include_images=False):
        super().__init__()
        self._categories = self._load_categories(project_data.meta['project']['labels'])

<<<<<<< HEAD
        dm_items: List[datumaro.DatasetItem] = []
=======
    @staticmethod
    def _load_categories(cvat_anno, dimension):
        categories = {}
>>>>>>> 1faa9b17

        ext_per_task: Dict[int, str] = {}
        image_maker_per_task: Dict[int, Callable] = {}

<<<<<<< HEAD
        for task in project_data.tasks:
            is_video = task.mode == 'interpolation'
            ext_per_task[task.id] = FrameProvider.VIDEO_FRAME_EXT if is_video else ''
            if include_images:
                frame_provider = FrameProvider(task.data)
                if is_video:
                    # optimization for videos: use numpy arrays instead of bytes
                    # some formats or transforms can require image data
                    def _make_image(i, **kwargs):
                        loader = lambda _: frame_provider.get_frame(i,
                            quality=frame_provider.Quality.ORIGINAL,
                            out_type=frame_provider.Type.NUMPY_ARRAY)[0]
                        return Image(loader=loader, **kwargs)
                else:
                    # for images use encoded data to avoid recoding
                    def _make_image(i, **kwargs):
                        loader = lambda _: frame_provider.get_frame(i,
                            quality=frame_provider.Quality.ORIGINAL,
                            out_type=frame_provider.Type.BUFFER)[0].getvalue()
                        return ByteImage(data=loader, **kwargs)
                image_maker_per_task[task.id] = _make_image

        for frame_data in project_data.group_by_frame(include_empty=True):
            image_args = {
                'path': frame_data.name + ext_per_task[frame_data.task_id],
                'size': (frame_data.height, frame_data.width),
            }
            if include_images:
                dm_image = image_maker_per_task[frame_data.task_id](frame_data.idx, **image_args)
            else:
                dm_image = Image(**image_args)
            dm_anno = self._read_cvat_anno(frame_data, project_data.meta['project']['labels'])
            dm_item = datumaro.DatasetItem(id=osp.splitext(frame_data.name)[0],
                annotations=dm_anno, image=dm_image,
                subset=frame_data.subset,
                attributes={'frame': frame_data.frame}
            )
            dm_items.append(dm_item)

        self._items = dm_items
=======
        user_info = {}
        if dimension == DimensionType.DIM_3D:
            user_info = {"name": cvat_anno.meta['task']['owner']['username'],
                         "createdAt": cvat_anno.meta['task']['created'],
                         "updatedAt": cvat_anno.meta['task']['updated']}
        for _, label in cvat_anno.meta['task']['labels']:
            label_categories.add(label['name'])
            for _, attr in label['attributes']:
                label_categories.attributes.add(attr['name'])


        categories[datumaro.AnnotationType.label] = label_categories

        return categories, user_info
>>>>>>> 1faa9b17


def GetCVATDataExtractor(instance_data: Union[ProjectData, TaskData], include_images: bool=False):
    if isinstance(instance_data, ProjectData):
        return CVATProjectDataExtractor(instance_data, include_images)
    else:
        return CvatTaskDataExtractor(instance_data, include_images)

<<<<<<< HEAD
class CvatImportError(Exception):
    pass
=======
        def convert_attrs(label, cvat_attrs):
            cvat_attrs = {a.name: a.value for a in cvat_attrs}
            dm_attr = dict()
            for _, a_desc in label_attrs[label]:
                a_name = a_desc['name']
                a_value = cvat_attrs.get(a_name, a_desc['default_value'])
                try:
                    if a_desc['input_type'] == AttributeType.NUMBER:
                        a_value = float(a_value)
                    elif a_desc['input_type'] == AttributeType.CHECKBOX:
                        a_value = (a_value.lower() == 'true')
                    dm_attr[a_name] = a_value
                except Exception as e:
                    raise Exception(
                        "Failed to convert attribute '%s'='%s': %s" %
                        (a_name, a_value, e))
                if self._format_type == "sly_pointcloud" and (a_desc.get('input_type') == 'select' or a_desc.get('input_type') == 'radio'):
                    dm_attr[f"{a_name}__values"] = a_desc["values"]

            return dm_attr

        for tag_obj in cvat_frame_anno.tags:
            anno_group = tag_obj.group or 0
            anno_label = map_label(tag_obj.label)
            anno_attr = convert_attrs(tag_obj.label, tag_obj.attributes)

            anno = datumaro.Label(label=anno_label,
                attributes=anno_attr, group=anno_group)
            item_anno.append(anno)

        shapes = []
        for shape in cvat_frame_anno.shapes:
            shapes.append({"id": shape.id, "label_id": shape.label_id})

        for index, shape_obj in enumerate(cvat_frame_anno.labeled_shapes):
            anno_group = shape_obj.group or 0
            anno_label = map_label(shape_obj.label)
            anno_attr = convert_attrs(shape_obj.label, shape_obj.attributes)
            anno_attr['occluded'] = shape_obj.occluded

            if hasattr(shape_obj, 'track_id'):
                anno_attr['track_id'] = shape_obj.track_id
                anno_attr['keyframe'] = shape_obj.keyframe

            anno_points = shape_obj.points
            if shape_obj.type == ShapeType.POINTS:
                anno = datumaro.Points(anno_points,
                    label=anno_label, attributes=anno_attr, group=anno_group,
                    z_order=shape_obj.z_order)
            elif shape_obj.type == ShapeType.POLYLINE:
                anno = datumaro.PolyLine(anno_points,
                    label=anno_label, attributes=anno_attr, group=anno_group,
                    z_order=shape_obj.z_order)
            elif shape_obj.type == ShapeType.POLYGON:
                anno = datumaro.Polygon(anno_points,
                    label=anno_label, attributes=anno_attr, group=anno_group,
                    z_order=shape_obj.z_order)
            elif shape_obj.type == ShapeType.RECTANGLE:
                x0, y0, x1, y1 = anno_points
                anno = datumaro.Bbox(x0, y0, x1 - x0, y1 - y0,
                    label=anno_label, attributes=anno_attr, group=anno_group,
                    z_order=shape_obj.z_order)
            elif shape_obj.type == ShapeType.CUBOID:
                if self._dimension == DimensionType.DIM_3D:
                    if self._format_type == "sly_pointcloud":
                        anno_id = shapes[index]["id"]
                        anno_attr["label_id"] = shapes[index]["label_id"]
                    else:
                        anno_id = index
                    position, rotation, scale = anno_points[0:3], anno_points[3:6], anno_points[6:9]
                    anno = datumaro.Cuboid3d(id=anno_id, position=position, rotation=rotation, scale=scale,
                                             label=anno_label, attributes=anno_attr, group=anno_group
                                             )
                else:
                    continue
            else:
                raise Exception("Unknown shape type '%s'" % shape_obj.type)
>>>>>>> 1faa9b17

def mung_image_name(name: str, images: List[Literal["path", "width", "height", "subset"]]) -> str:
    name, ext = name.split(osp.extsep)
    if not any(map(lambda image: image["path"] == name, images)):
        return name + osp.extsep + ext
    else:
        i = 1
        while i < sys.maxsize:
            if not any(map(lambda image: image["path"] == f"{name}_{i}{osp.extsep}{ext}", images)):
                return f"{name}_{i}{osp.extsep}{ext}"
            i += 1
        raise Exception('Cannot mung image name')

def get_defaulted_subset(subset: str, subsets: List[str]) -> str:
    if subset:
        return subset
    else:
        if datumaro.DEFAULT_SUBSET_NAME not in subsets:
            return datumaro.DEFAULT_SUBSET_NAME
        else:
            i = 1
            while i < sys.maxsize:
                if f'{datumaro.DEFAULT_SUBSET_NAME}_{i}' not in subsets:
                    return f'{datumaro.DEFAULT_SUBSET_NAME}_{i}'
                i += 1
            raise Exception('Cannot find default name for subset')


def convert_cvat_anno_to_dm(cvat_frame_anno, label_attrs, map_label):
    item_anno = []

    def convert_attrs(label, cvat_attrs):
        cvat_attrs = {a.name: a.value for a in cvat_attrs}
        dm_attr = dict()
        for _, a_desc in label_attrs[label]:
            a_name = a_desc['name']
            a_value = cvat_attrs.get(a_name, a_desc['default_value'])
            try:
                if a_desc['input_type'] == AttributeType.NUMBER:
                    a_value = float(a_value)
                elif a_desc['input_type'] == AttributeType.CHECKBOX:
                    a_value = (a_value.lower() == 'true')
                dm_attr[a_name] = a_value
            except Exception as e:
                raise Exception(
                    "Failed to convert attribute '%s'='%s': %s" %
                    (a_name, a_value, e))
        return dm_attr

    for tag_obj in cvat_frame_anno.tags:
        anno_group = tag_obj.group or 0
        anno_label = map_label(tag_obj.label)
        anno_attr = convert_attrs(tag_obj.label, tag_obj.attributes)

        anno = datumaro.Label(label=anno_label,
            attributes=anno_attr, group=anno_group)
        item_anno.append(anno)

    for shape_obj in cvat_frame_anno.labeled_shapes:
        anno_group = shape_obj.group or 0
        anno_label = map_label(shape_obj.label)
        anno_attr = convert_attrs(shape_obj.label, shape_obj.attributes)
        anno_attr['occluded'] = shape_obj.occluded

        if hasattr(shape_obj, 'track_id'):
            anno_attr['track_id'] = shape_obj.track_id
            anno_attr['keyframe'] = shape_obj.keyframe

        anno_points = shape_obj.points
        if shape_obj.type == ShapeType.POINTS:
            anno = datumaro.Points(anno_points,
                label=anno_label, attributes=anno_attr, group=anno_group,
                z_order=shape_obj.z_order)
        elif shape_obj.type == ShapeType.POLYLINE:
            anno = datumaro.PolyLine(anno_points,
                label=anno_label, attributes=anno_attr, group=anno_group,
                z_order=shape_obj.z_order)
        elif shape_obj.type == ShapeType.POLYGON:
            anno = datumaro.Polygon(anno_points,
                label=anno_label, attributes=anno_attr, group=anno_group,
                z_order=shape_obj.z_order)
        elif shape_obj.type == ShapeType.RECTANGLE:
            x0, y0, x1, y1 = anno_points
            anno = datumaro.Bbox(x0, y0, x1 - x0, y1 - y0,
                label=anno_label, attributes=anno_attr, group=anno_group,
                z_order=shape_obj.z_order)
        elif shape_obj.type == ShapeType.CUBOID:
            continue # Datumaro does not support cuboids
        else:
            raise Exception("Unknown shape type '%s'" % shape_obj.type)

        item_anno.append(anno)

    return item_anno

def match_dm_item(item, task_data, root_hint=None):
    is_video = task_data.meta['task']['mode'] == 'interpolation'

    frame_number = None
    if frame_number is None and item.has_image:
        frame_number = task_data.match_frame(item.id + item.image.ext, root_hint)
    if frame_number is None:
        frame_number = task_data.match_frame(item.id, root_hint, path_has_ext=False)
    if frame_number is None:
        frame_number = cast(item.attributes.get('frame', item.id), int)
    if frame_number is None and is_video:
        frame_number = cast(osp.basename(item.id)[len('frame_'):], int)

    if not frame_number in task_data.frame_info:
        raise CvatImportError("Could not match item id: "
            "'%s' with any task frame" % item.id)
    return frame_number

def find_dataset_root(dm_dataset, task_data):
    longest_path = max(dm_dataset, key=lambda x: len(Path(x.id).parts),
        default=None)
    if longest_path is None:
        return None
    longest_path = longest_path.id

    longest_match = task_data.match_frame_fuzzy(longest_path)
    if longest_match is None:
        return None
    longest_match = osp.dirname(task_data.frame_info[longest_match]['path'])
    prefix = longest_match[:-len(osp.dirname(longest_path)) or None]
    if prefix.endswith('/'):
        prefix = prefix[:-1]
    return prefix

def import_dm_annotations(dm_dataset, task_data):
    shapes = {
        datumaro.AnnotationType.bbox: ShapeType.RECTANGLE,
        datumaro.AnnotationType.polygon: ShapeType.POLYGON,
        datumaro.AnnotationType.polyline: ShapeType.POLYLINE,
        datumaro.AnnotationType.points: ShapeType.POINTS,
        datumaro.AnnotationType.cuboid_3d: ShapeType.CUBOID
    }

    if len(dm_dataset) == 0:
        return

    label_cat = dm_dataset.categories()[datumaro.AnnotationType.label]

    root_hint = find_dataset_root(dm_dataset, task_data)

    for item in dm_dataset:
        frame_number = task_data.abs_frame_id(
            match_dm_item(item, task_data, root_hint=root_hint))

        # do not store one-item groups
        group_map = {0: 0}
        group_size = {0: 0}
        for ann in item.annotations:
            if ann.type in shapes:
                group = group_map.get(ann.group)
                if group is None:
                    group = len(group_map)
                    group_map[ann.group] = group
                    group_size[ann.group] = 1
                else:
                    group_size[ann.group] += 1
        group_map = {g: s for g, s in group_size.items()
            if 1 < s and group_map[g]}
        group_map = {g: i for i, g in enumerate([0] + sorted(group_map))}

        for idx, ann in enumerate(item.annotations):
            try:
                if hasattr(ann, 'label') and ann.label is None:
                    raise CvatImportError("annotation has no label")
                if ann.type in shapes:
                    if ann.type == datumaro.AnnotationType.cuboid_3d:
                        try:
                            ann.points = [*ann.position,*ann.rotation,*ann.scale,0,0,0,0,0,0,0]
                        except Exception as e:
                            ann.points = ann.points
                        ann.z_order = 0
                    task_data.add_shape(task_data.LabeledShape(
                        type=shapes[ann.type],
                        frame=frame_number,
                        points = ann.points,
                        label=label_cat.items[ann.label].name,
                        occluded=ann.attributes.get('occluded') == True,
                        z_order=ann.z_order,
                        group=group_map.get(ann.group, 0),
                        source='manual',
                        attributes=[task_data.Attribute(name=n, value=str(v))
                            for n, v in ann.attributes.items()],
                    ))
                elif ann.type == datumaro.AnnotationType.label:
                    task_data.add_tag(task_data.Tag(
                        frame=frame_number,
                        label=label_cat.items[ann.label].name,
                        group=group_map.get(ann.group, 0),
                        source='manual',
                        attributes=[task_data.Attribute(name=n, value=str(v))
                            for n, v in ann.attributes.items()],
                    ))
            except Exception as e:
                raise CvatImportError("Image {}: can't import annotation "
                    "#{} ({}): {}".format(item.id, idx, ann.type.name, e))<|MERGE_RESOLUTION|>--- conflicted
+++ resolved
@@ -13,11 +13,7 @@
 
 import datumaro.components.extractor as datumaro
 from cvat.apps.engine.frame_provider import FrameProvider
-<<<<<<< HEAD
-from cvat.apps.engine.models import AttributeType, ShapeType, Project, Task, Label
-=======
-from cvat.apps.engine.models import AttributeType, ShapeType, DimensionType, Image as Img
->>>>>>> 1faa9b17
+from cvat.apps.engine.models import AttributeType, ShapeType, Project, Task, Label, DimensionType, Image as Img
 from datumaro.util import cast
 from datumaro.util.image import ByteImage, Image
 
@@ -26,22 +22,6 @@
 
 class InstanceLabelData:
     Attribute = namedtuple('Attribute', 'name, value')
-<<<<<<< HEAD
-=======
-    Shape = namedtuple("Shape", 'id, label_id')  # 3d
-    LabeledShape = namedtuple(
-        'LabeledShape', 'type, frame, label, points, occluded, attributes, source, group, z_order')
-    LabeledShape.__new__.__defaults__ = (0, 0)
-    TrackedShape = namedtuple(
-        'TrackedShape', 'type, frame, points, occluded, outside, keyframe, attributes, source, group, z_order, label, track_id')
-    TrackedShape.__new__.__defaults__ = ('manual', 0, 0, None, 0)
-    Track = namedtuple('Track', 'label, group, source, shapes')
-    Tag = namedtuple('Tag', 'frame, label, attributes, source, group')
-    Tag.__new__.__defaults__ = (0, )
-    Frame = namedtuple(
-        'Frame', 'idx, id, frame, name, width, height, labeled_shapes, tags, shapes, labels')
-    Labels = namedtuple('Label', 'id, name, color')
->>>>>>> 1faa9b17
 
     def __init__(self, instance: Union[Task, Project]) -> None:
         instance = instance.project if isinstance(instance, Task) and instance.project_id is not None else instance
@@ -138,6 +118,7 @@
 
 
 class TaskData(InstanceLabelData):
+    Shape = namedtuple("Shape", 'id, label_id')  # 3d
     LabeledShape = namedtuple(
         'LabeledShape', 'type, frame, label, points, occluded, attributes, source, group, z_order')
     LabeledShape.__new__.__defaults__ = (0, 0)
@@ -148,7 +129,8 @@
     Tag = namedtuple('Tag', 'frame, label, attributes, source, group')
     Tag.__new__.__defaults__ = (0, )
     Frame = namedtuple(
-        'Frame', 'idx, frame, name, width, height, labeled_shapes, tags')
+        'Frame', 'idx, id, frame, name, width, height, labeled_shapes, tags, shapes, labels')
+    Labels = namedtuple('Label', 'id, name, color')
 
     def __init__(self, annotation_ir, db_task, host='', create_callback=None):
         self._annotation_ir = annotation_ir
@@ -521,7 +503,6 @@
                 return v
         return None
 
-<<<<<<< HEAD
 class ProjectData(InstanceLabelData):
     # TODO: strictify
     LabeledShape = NamedTuple('LabledShape', [('type',Any), ('frame',Any), ('label',Any), ('points',Any), ('occluded',Any), ('attributes',Any), ('source',Any), ('group',Any), ('z_order',Any), ('task_id', int)])
@@ -855,18 +836,11 @@
 
 
 class CvatTaskDataExtractor(CVATDataExtractor):
-    def __init__(self, task_data, include_images=False):
-        super().__init__()
-        self._categories = self._load_categories(task_data.meta['task']['labels'])
-
-=======
-class CvatTaskDataExtractor(datumaro.SourceExtractor):
     def __init__(self, task_data, include_images=False, format_type=None, dimension=DimensionType.DIM_2D):
         super().__init__()
         self._categories, self._user = self._load_categories(task_data, dimension=dimension)
         self._dimension = dimension
         self._format_type = format_type
->>>>>>> 1faa9b17
         dm_items = []
 
         is_video = task_data.meta['task']['mode'] == 'interpolation'
@@ -916,18 +890,13 @@
                 dm_image = _make_image(frame_data.idx, **image_args)
             else:
                 dm_image = Image(**image_args)
-<<<<<<< HEAD
             dm_anno = self._read_cvat_anno(frame_data, task_data.meta['task']['labels'])
-            dm_item = datumaro.DatasetItem(id=osp.splitext(frame_data.name)[0],
-                annotations=dm_anno, image=dm_image,
-                attributes={'frame': frame_data.frame})
-=======
-            dm_anno = self._read_cvat_anno(frame_data, task_data)
 
             if dimension == DimensionType.DIM_2D:
                 dm_item = datumaro.DatasetItem(id=osp.splitext(frame_data.name)[0],
-                                               annotations=dm_anno, image=dm_image,
-                                               attributes={'frame': frame_data.frame})
+                        annotations=dm_anno, image=dm_image,
+                        attributes={'frame': frame_data.frame
+                    })
             elif dimension == DimensionType.DIM_3D:
                 attributes = {'frame': frame_data.frame}
                 if format_type == "sly_pointcloud":
@@ -945,28 +914,52 @@
                                                annotations=dm_anno, point_cloud=dm_image[0], related_images=dm_image[1],
                                                attributes=attributes)
 
->>>>>>> 1faa9b17
             dm_items.append(dm_item)
 
         self._items = dm_items
+
+    @staticmethod
+    def _load_categories(cvat_anno, dimension):
+        categories = {}
+
+        label_categories = datumaro.LabelCategories(attributes=['occluded'])
+
+        user_info = {}
+        if dimension == DimensionType.DIM_3D:
+            user_info = {"name": cvat_anno.meta['task']['owner']['username'],
+                         "createdAt": cvat_anno.meta['task']['created'],
+                         "updatedAt": cvat_anno.meta['task']['updated']}
+        for _, label in cvat_anno.meta['task']['labels']:
+            label_categories.add(label['name'])
+            for _, attr in label['attributes']:
+                label_categories.attributes.add(attr['name'])
+
+
+        categories[datumaro.AnnotationType.label] = label_categories
+
+        return categories, user_info
+
+    def _read_cvat_anno(self, cvat_frame_anno: TaskData.Frame, labels: list):
+        categories = self.categories()
+        label_cat = categories[datumaro.AnnotationType.label]
+        def map_label(name): return label_cat.find(name)[0]
+        label_attrs = {
+            label['name']: label['attributes']
+            for _, label in labels
+        }
+
+        return convert_cvat_anno_to_dm(cvat_frame_anno, label_attrs, map_label, self._format_type, self._dimension)
 
 class CVATProjectDataExtractor(CVATDataExtractor):
     def __init__(self, project_data: ProjectData, include_images=False):
         super().__init__()
         self._categories = self._load_categories(project_data.meta['project']['labels'])
 
-<<<<<<< HEAD
         dm_items: List[datumaro.DatasetItem] = []
-=======
-    @staticmethod
-    def _load_categories(cvat_anno, dimension):
-        categories = {}
->>>>>>> 1faa9b17
 
         ext_per_task: Dict[int, str] = {}
         image_maker_per_task: Dict[int, Callable] = {}
 
-<<<<<<< HEAD
         for task in project_data.tasks:
             is_video = task.mode == 'interpolation'
             ext_per_task[task.id] = FrameProvider.VIDEO_FRAME_EXT if is_video else ''
@@ -1007,22 +1000,6 @@
             dm_items.append(dm_item)
 
         self._items = dm_items
-=======
-        user_info = {}
-        if dimension == DimensionType.DIM_3D:
-            user_info = {"name": cvat_anno.meta['task']['owner']['username'],
-                         "createdAt": cvat_anno.meta['task']['created'],
-                         "updatedAt": cvat_anno.meta['task']['updated']}
-        for _, label in cvat_anno.meta['task']['labels']:
-            label_categories.add(label['name'])
-            for _, attr in label['attributes']:
-                label_categories.attributes.add(attr['name'])
-
-
-        categories[datumaro.AnnotationType.label] = label_categories
-
-        return categories, user_info
->>>>>>> 1faa9b17
 
 
 def GetCVATDataExtractor(instance_data: Union[ProjectData, TaskData], include_images: bool=False):
@@ -1031,88 +1008,8 @@
     else:
         return CvatTaskDataExtractor(instance_data, include_images)
 
-<<<<<<< HEAD
 class CvatImportError(Exception):
     pass
-=======
-        def convert_attrs(label, cvat_attrs):
-            cvat_attrs = {a.name: a.value for a in cvat_attrs}
-            dm_attr = dict()
-            for _, a_desc in label_attrs[label]:
-                a_name = a_desc['name']
-                a_value = cvat_attrs.get(a_name, a_desc['default_value'])
-                try:
-                    if a_desc['input_type'] == AttributeType.NUMBER:
-                        a_value = float(a_value)
-                    elif a_desc['input_type'] == AttributeType.CHECKBOX:
-                        a_value = (a_value.lower() == 'true')
-                    dm_attr[a_name] = a_value
-                except Exception as e:
-                    raise Exception(
-                        "Failed to convert attribute '%s'='%s': %s" %
-                        (a_name, a_value, e))
-                if self._format_type == "sly_pointcloud" and (a_desc.get('input_type') == 'select' or a_desc.get('input_type') == 'radio'):
-                    dm_attr[f"{a_name}__values"] = a_desc["values"]
-
-            return dm_attr
-
-        for tag_obj in cvat_frame_anno.tags:
-            anno_group = tag_obj.group or 0
-            anno_label = map_label(tag_obj.label)
-            anno_attr = convert_attrs(tag_obj.label, tag_obj.attributes)
-
-            anno = datumaro.Label(label=anno_label,
-                attributes=anno_attr, group=anno_group)
-            item_anno.append(anno)
-
-        shapes = []
-        for shape in cvat_frame_anno.shapes:
-            shapes.append({"id": shape.id, "label_id": shape.label_id})
-
-        for index, shape_obj in enumerate(cvat_frame_anno.labeled_shapes):
-            anno_group = shape_obj.group or 0
-            anno_label = map_label(shape_obj.label)
-            anno_attr = convert_attrs(shape_obj.label, shape_obj.attributes)
-            anno_attr['occluded'] = shape_obj.occluded
-
-            if hasattr(shape_obj, 'track_id'):
-                anno_attr['track_id'] = shape_obj.track_id
-                anno_attr['keyframe'] = shape_obj.keyframe
-
-            anno_points = shape_obj.points
-            if shape_obj.type == ShapeType.POINTS:
-                anno = datumaro.Points(anno_points,
-                    label=anno_label, attributes=anno_attr, group=anno_group,
-                    z_order=shape_obj.z_order)
-            elif shape_obj.type == ShapeType.POLYLINE:
-                anno = datumaro.PolyLine(anno_points,
-                    label=anno_label, attributes=anno_attr, group=anno_group,
-                    z_order=shape_obj.z_order)
-            elif shape_obj.type == ShapeType.POLYGON:
-                anno = datumaro.Polygon(anno_points,
-                    label=anno_label, attributes=anno_attr, group=anno_group,
-                    z_order=shape_obj.z_order)
-            elif shape_obj.type == ShapeType.RECTANGLE:
-                x0, y0, x1, y1 = anno_points
-                anno = datumaro.Bbox(x0, y0, x1 - x0, y1 - y0,
-                    label=anno_label, attributes=anno_attr, group=anno_group,
-                    z_order=shape_obj.z_order)
-            elif shape_obj.type == ShapeType.CUBOID:
-                if self._dimension == DimensionType.DIM_3D:
-                    if self._format_type == "sly_pointcloud":
-                        anno_id = shapes[index]["id"]
-                        anno_attr["label_id"] = shapes[index]["label_id"]
-                    else:
-                        anno_id = index
-                    position, rotation, scale = anno_points[0:3], anno_points[3:6], anno_points[6:9]
-                    anno = datumaro.Cuboid3d(id=anno_id, position=position, rotation=rotation, scale=scale,
-                                             label=anno_label, attributes=anno_attr, group=anno_group
-                                             )
-                else:
-                    continue
-            else:
-                raise Exception("Unknown shape type '%s'" % shape_obj.type)
->>>>>>> 1faa9b17
 
 def mung_image_name(name: str, images: List[Literal["path", "width", "height", "subset"]]) -> str:
     name, ext = name.split(osp.extsep)
@@ -1141,7 +1038,7 @@
             raise Exception('Cannot find default name for subset')
 
 
-def convert_cvat_anno_to_dm(cvat_frame_anno, label_attrs, map_label):
+def convert_cvat_anno_to_dm(cvat_frame_anno, label_attrs, map_label, format_name=None, dimension=DimensionType.DIM_2D):
     item_anno = []
 
     def convert_attrs(label, cvat_attrs):
@@ -1160,6 +1057,8 @@
                 raise Exception(
                     "Failed to convert attribute '%s'='%s': %s" %
                     (a_name, a_value, e))
+            if format_name == "sly_pointcloud" and (a_desc.get('input_type') == 'select' or a_desc.get('input_type') == 'radio'):
+                    dm_attr[f"{a_name}__values"] = a_desc["values"]
         return dm_attr
 
     for tag_obj in cvat_frame_anno.tags:
@@ -1171,7 +1070,11 @@
             attributes=anno_attr, group=anno_group)
         item_anno.append(anno)
 
-    for shape_obj in cvat_frame_anno.labeled_shapes:
+        shapes = []
+        for shape in cvat_frame_anno.shapes:
+            shapes.append({"id": shape.id, "label_id": shape.label_id})
+
+    for index, shape_obj in enumerate(cvat_frame_anno.labeled_shapes):
         anno_group = shape_obj.group or 0
         anno_label = map_label(shape_obj.label)
         anno_attr = convert_attrs(shape_obj.label, shape_obj.attributes)
@@ -1200,7 +1103,18 @@
                 label=anno_label, attributes=anno_attr, group=anno_group,
                 z_order=shape_obj.z_order)
         elif shape_obj.type == ShapeType.CUBOID:
-            continue # Datumaro does not support cuboids
+            if dimension == DimensionType.DIM_3D:
+                if format_name == "sly_pointcloud":
+                    anno_id = shapes[index]["id"]
+                    anno_attr["label_id"] = shapes[index]["label_id"]
+                else:
+                    anno_id = index
+                position, rotation, scale = anno_points[0:3], anno_points[3:6], anno_points[6:9]
+                anno = datumaro.Cuboid3d(id=anno_id, position=position, rotation=rotation, scale=scale,
+                                            label=anno_label, attributes=anno_attr, group=anno_group
+                                            )
+            else:
+                continue
         else:
             raise Exception("Unknown shape type '%s'" % shape_obj.type)
 
