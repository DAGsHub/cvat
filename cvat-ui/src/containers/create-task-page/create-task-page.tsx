// Copyright (C) 2020 Intel Corporation
//
// SPDX-License-Identifier: MIT

import { connect } from 'react-redux';
import { withRouter } from 'react-router';

import { CombinedState } from 'reducers/interfaces';
import CreateTaskComponent from 'components/create-task-page/create-task-page';
import { CreateTaskData } from 'components/create-task-page/create-task-content';
import { createTaskAsync } from 'actions/tasks-actions';

interface StateToProps {
    taskId: number | null;
    status: string;
    error: string;
    installedGit: boolean;
}

interface DispatchToProps {
    onCreate: (data: CreateTaskData) => void;
}

function mapDispatchToProps(dispatch: any): DispatchToProps {
    return {
        onCreate: (data: CreateTaskData): void => dispatch(createTaskAsync(data)),
    };
}

function mapStateToProps(state: CombinedState): StateToProps {
    const { creates } = state.tasks.activities;
    return {
        ...creates,
        installedGit: state.plugins.list.GIT_INTEGRATION,
    };
}

<<<<<<< HEAD
export default connect(
    mapStateToProps,
    mapDispatchToProps,
)(withRouter(CreateTaskComponent));
=======
export default connect(mapStateToProps, mapDispatchToProps)(CreateTaskComponent);
>>>>>>> ec7d2b96
<|MERGE_RESOLUTION|>--- conflicted
+++ resolved
@@ -35,11 +35,4 @@
     };
 }
 
-<<<<<<< HEAD
-export default connect(
-    mapStateToProps,
-    mapDispatchToProps,
-)(withRouter(CreateTaskComponent));
-=======
-export default connect(mapStateToProps, mapDispatchToProps)(CreateTaskComponent);
->>>>>>> ec7d2b96
+export default connect(mapStateToProps, mapDispatchToProps)(withRouter(CreateTaskComponent));