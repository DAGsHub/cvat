// Copyright (C) 2020 Intel Corporation
//
// SPDX-License-Identifier: MIT

import React from 'react';
import { connect } from 'react-redux';

import DetailsComponent from 'components/task-page/details';
import { updateTaskAsync } from 'actions/tasks-actions';
import { cancelInferenceAsync } from 'actions/models-actions';
import { Task, CombinedState, ActiveInference } from 'reducers/interfaces';

interface OwnProps {
    task: Task;
}

interface StateToProps {
    activeInference: ActiveInference | null;
    installedGit: boolean;
}

interface DispatchToProps {
    cancelAutoAnnotation(): void;
    onTaskUpdate: (taskInstance: any) => void;
}

function mapStateToProps(state: CombinedState, own: OwnProps): StateToProps {
    const { list } = state.plugins;

    return {
        installedGit: list.GIT_INTEGRATION,
        activeInference: state.models.inferences[own.task.instance.id] || null,
    };
}

function mapDispatchToProps(dispatch: any, own: OwnProps): DispatchToProps {
    return {
        onTaskUpdate(taskInstance: any): void {
            dispatch(updateTaskAsync(taskInstance));
        },
        cancelAutoAnnotation(): void {
            dispatch(cancelInferenceAsync(own.task.instance.id));
        },
    };
}

function TaskPageContainer(props: StateToProps & DispatchToProps & OwnProps): JSX.Element {
    const {
<<<<<<< HEAD
        task, installedGit, activeInference, registeredUsers, cancelAutoAnnotation, onTaskUpdate,
=======
        task, installedGit, activeInference, cancelAutoAnnotation, onTaskUpdate,
>>>>>>> 332bef21
    } = props;

    return (
        <DetailsComponent
            previewImage={task.preview}
            taskInstance={task.instance}
            installedGit={installedGit}
            activeInference={activeInference}
            onTaskUpdate={onTaskUpdate}
            cancelAutoAnnotation={cancelAutoAnnotation}
        />
    );
}

export default connect(mapStateToProps, mapDispatchToProps)(TaskPageContainer);<|MERGE_RESOLUTION|>--- conflicted
+++ resolved
@@ -46,11 +46,7 @@
 
 function TaskPageContainer(props: StateToProps & DispatchToProps & OwnProps): JSX.Element {
     const {
-<<<<<<< HEAD
-        task, installedGit, activeInference, registeredUsers, cancelAutoAnnotation, onTaskUpdate,
-=======
         task, installedGit, activeInference, cancelAutoAnnotation, onTaskUpdate,
->>>>>>> 332bef21
     } = props;
 
     return (
