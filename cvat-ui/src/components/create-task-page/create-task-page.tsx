--- conflicted
+++ resolved
@@ -21,20 +21,10 @@
     installedGit: boolean;
 }
 
-<<<<<<< HEAD
 export default function CreateTaskPage(props: Props & RouteComponentProps): JSX.Element {
     const {
-        error,
-        status,
-        taskId,
-        location,
-        onCreate,
-        installedGit,
+        error, status, taskId, location, onCreate, installedGit,
     } = props;
-=======
-export default function CreateTaskPage(props: Props): JSX.Element {
-    const { error, status, taskId, onCreate, installedGit } = props;
->>>>>>> ec7d2b96
 
     let projectId = null;
     const params = new URLSearchParams(location.search);
@@ -80,7 +70,6 @@
         <Row type='flex' justify='center' align='top' className='cvat-create-task-form-wrapper'>
             <Col md={20} lg={16} xl={14} xxl={9}>
                 <Text className='cvat-title'>Create a new task</Text>
-<<<<<<< HEAD
                 <CreateTaskContent
                     taskId={taskId}
                     projectId={projectId}
@@ -88,9 +77,6 @@
                     onCreate={onCreate}
                     installedGit={installedGit}
                 />
-=======
-                <CreateTaskContent taskId={taskId} status={status} onCreate={onCreate} installedGit={installedGit} />
->>>>>>> ec7d2b96
             </Col>
         </Row>
     );
