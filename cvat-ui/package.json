--- conflicted
+++ resolved
@@ -1,10 +1,6 @@
 {
   "name": "cvat-ui",
-<<<<<<< HEAD
-  "version": "1.10.1",
-=======
-  "version": "1.10.3",
->>>>>>> 414f0119
+  "version": "1.10.4",
   "description": "CVAT single-page application",
   "main": "src/index.tsx",
   "scripts": {
