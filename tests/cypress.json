{
  "video": false,
  "baseUrl": "http://localhost:8080",
  "viewportWidth": 1300,
  "viewportHeight": 960,
  "defaultCommandTimeout": 25000,
  "env": {
    "user": "admin",
    "email": "admin@localhost.company",
    "password": "12qwaszx"
  },
<<<<<<< HEAD
  "testFiles": ["auth_page.js", "actions_tasks_objects/*", "actions_users/**/*", "remove_users_tasks.js"]
=======
  "testFiles": [
    "auth_page.js",
    "actions_tasks_objects/*",
    "actions_users/*",
    "actions_projects/*",
    "remove_users_tasks_projects.js"
  ]
>>>>>>> 75d2826a
}<|MERGE_RESOLUTION|>--- conflicted
+++ resolved
@@ -9,15 +9,11 @@
     "email": "admin@localhost.company",
     "password": "12qwaszx"
   },
-<<<<<<< HEAD
-  "testFiles": ["auth_page.js", "actions_tasks_objects/*", "actions_users/**/*", "remove_users_tasks.js"]
-=======
   "testFiles": [
     "auth_page.js",
     "actions_tasks_objects/*",
-    "actions_users/*",
+    "actions_users/**/*",
     "actions_projects/*",
     "remove_users_tasks_projects.js"
   ]
->>>>>>> 75d2826a
 }