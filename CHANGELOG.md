--- conflicted
+++ resolved
@@ -39,11 +39,8 @@
 - Projects view layout fix (<https://github.com/openvinotoolkit/cvat/pull/2503>)
 - Fixed the tasks view (infinite loading) when it is impossible to get a preview of the task (<https://github.com/openvinotoolkit/cvat/pull/2504>)
 - Empty frames navigation (<https://github.com/openvinotoolkit/cvat/pull/2505>)
-<<<<<<< HEAD
+- Disabled position editing in AAM (<https://github.com/openvinotoolkit/cvat/pull/2506>)
 - Extra shapes are drawn after Esc, or G pressed while drawing a region in grouping (<https://github.com/openvinotoolkit/cvat/pull/2507>)
-=======
-- Disabled position editing in AAM (<https://github.com/openvinotoolkit/cvat/pull/2506>)
->>>>>>> 24341ef1
 
 ### Security
 
