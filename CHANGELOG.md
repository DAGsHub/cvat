# Changelog
All notable changes to this project will be documented in this file.

The format is based on [Keep a Changelog](https://keepachangelog.com/en/1.0.0/),
and this project adheres to [Semantic Versioning](https://semver.org/spec/v2.0.0.html).

## [1.0.0-beta] - Unreleased
### Added
- Special behaviour for attribute value ``__undefined__`` (invisibility, no shortcuts to be set in AAM)
- Dialog window with some helpful information about using filters
- Ability to display a bitmap in the new UI
<<<<<<< HEAD
- Added option to display shape text always
=======
- Button to reset colors settings (brightness, saturation, contrast) in the new UI
>>>>>>> dadd3e6e

### Changed
-

### Deprecated
-

### Removed
-

### Fixed
- New shape is added when press ``esc`` when drawing instead of cancellation
- Fixed dextr segmentation.
- Fixed `FileNotFoundError` during dump after moving format files

### Security
-

## [1.0.0-alpha] - 2020-03-31
### Added
- Data streaming using chunks (https://github.com/opencv/cvat/pull/1007)
- New UI: showing file names in UI (https://github.com/opencv/cvat/pull/1311)
- New UI: delete a point from context menu (https://github.com/opencv/cvat/pull/1292)

### Fixed
- Git app cannot clone a repository (https://github.com/opencv/cvat/pull/1330)
- New UI: preview position in task details (https://github.com/opencv/cvat/pull/1312)
- AWS deployment (https://github.com/opencv/cvat/pull/1316)

## [0.6.1] - 2020-03-21
### Changed
- VOC task export now does not use official label map by default, but takes one
  from the source task to avoid primary-class and class part name
  clashing ([#1275](https://github.com/opencv/cvat/issues/1275))

### Fixed
- File names in LabelMe format export are no longer truncated ([#1259](https://github.com/opencv/cvat/issues/1259))
- `occluded` and `z_order` annotation attributes are now correctly passed to Datumaro ([#1271](https://github.com/opencv/cvat/pull/1271))
- Annotation-less tasks now can be exported as empty datasets in COCO ([#1277](https://github.com/opencv/cvat/issues/1277))
- Frame name matching for video annotations import -
  allowed `frame_XXXXXX[.ext]` format ([#1274](https://github.com/opencv/cvat/pull/1274))

### Security
- Bump acorn from 6.3.0 to 6.4.1 in /cvat-ui ([#1270](https://github.com/opencv/cvat/pull/1270))

## [0.6.0] - 2020-03-15
### Added
- Server only support for projects. Extend REST API v1 (/api/v1/projects*)
- Ability to get basic information about users without admin permissions ([#750](https://github.com/opencv/cvat/issues/750))
- Changed REST API: removed PUT and added DELETE methods for /api/v1/users/ID
- Mask-RCNN Auto Annotation Script in OpenVINO format
- Yolo Auto Annotation Script
- Auto segmentation using Mask_RCNN component (Keras+Tensorflow Mask R-CNN Segmentation)
- REST API to export an annotation task (images + annotations)
- [Datumaro](https://github.com/opencv/cvat/tree/develop/datumaro) - a framework to build, analyze, debug and visualize datasets
- Text Detection Auto Annotation Script in OpenVINO format for version 4
- Added in OpenVINO Semantic Segmentation for roads
- Ability to visualize labels when using Auto Annotation runner
- MOT CSV format support ([#830](https://github.com/opencv/cvat/pull/830))
- LabelMe format support ([#844](https://github.com/opencv/cvat/pull/844))
- Segmentation MASK format import (as polygons) ([#1163](https://github.com/opencv/cvat/pull/1163))
- Git repositories can be specified with IPv4 address ([#827](https://github.com/opencv/cvat/pull/827))

### Changed
- page_size parameter for all REST API methods
- React & Redux & Antd based dashboard
- Yolov3 interpretation script fix and changes to mapping.json
- YOLO format support ([#1151](https://github.com/opencv/cvat/pull/1151))
- Added support for OpenVINO 2020

### Fixed
- Exception in Git plugin [#826](https://github.com/opencv/cvat/issues/826)
- Label ids in TFrecord format now start from 1 [#866](https://github.com/opencv/cvat/issues/866)
- Mask problem in COCO JSON style [#718](https://github.com/opencv/cvat/issues/718)
- Datasets (or tasks) can be joined and split to subsets with Datumaro [#791](https://github.com/opencv/cvat/issues/791)
- Output labels for VOC format can be specified with Datumaro [#942](https://github.com/opencv/cvat/issues/942)
- Annotations can be filtered before dumping with Datumaro [#994](https://github.com/opencv/cvat/issues/994)

## [0.5.2] - 2019-12-15
### Fixed
- Frozen version of scikit-image==0.15 in requirements.txt because next releases don't support Python 3.5

## [0.5.1] - 2019-10-17
### Added
- Integration with Zenodo.org (DOI)

## [0.5.0] - 2019-09-12
### Added
- A converter to YOLO format
- Installation guide
- Linear interpolation for a single point
- Video frame filter
- Running functional tests for REST API during a build
- Admins are no longer limited to a subset of python commands in the auto annotation application
- Remote data source (list of URLs to create an annotation task)
- Auto annotation using Faster R-CNN with Inception v2 (utils/open_model_zoo)
- Auto annotation using Pixel Link mobilenet v2 - text detection (utils/open_model_zoo)
- Ability to create a custom extractors for unsupported media types
- Added in PDF extractor
- Added in a command line model manager tester
- Ability to dump/load annotations in several formats from UI (CVAT, Pascal VOC, YOLO, MS COCO, png mask, TFRecord)
- Auth for REST API (api/v1/auth/): login, logout, register, ...
- Preview for the new CVAT UI (dashboard only) is available: http://localhost:9080/
- Added command line tool for performing common task operations (/utils/cli/)

### Changed
- Outside and keyframe buttons in the side panel for all interpolation shapes (they were only for boxes before)
- Improved error messages on the client side (#511)

### Removed
- "Flip images" has been removed. UI now contains rotation features.

### Fixed
- Incorrect width of shapes borders in some cases
- Annotation parser for tracks with a start frame less than the first segment frame
- Interpolation on the server near outside frames
- Dump for case when task name has a slash
- Auto annotation fail for multijob tasks
- Installation of CVAT with OpenVINO on the Windows platform
- Background color was always black in utils/mask/converter.py
- Exception in attribute annotation mode when a label are switched to a value without any attributes
- Handling of wrong labelamp json file in auto annotation (<https://github.com/opencv/cvat/issues/554>)
- No default attributes in dumped annotation (<https://github.com/opencv/cvat/issues/601>)
- Required field "Frame Filter" on admin page during a task modifying (#666)
- Dump annotation errors for a task with several segments (#610, #500)
- Invalid label parsing during a task creating (#628)
- Button "Open Task" in the annotation view
- Creating a video task with 0 overlap

### Security
- Upgraded Django, djangorestframework, and other packages

## [0.4.2] - 2019-06-03
### Fixed
- Fixed interaction with the server share in the auto annotation plugin

## [0.4.1] - 2019-05-14
### Fixed
- JavaScript syntax incompatibility with Google Chrome versions less than 72

## [0.4.0] - 2019-05-04
### Added
- OpenVINO auto annotation: it is possible to upload a custom model and annotate images automatically.
- Ability to rotate images/video in the client part (Ctrl+R, Shift+Ctrl+R shortcuts) (#305)
- The ReID application for automatic bounding box merging has been added (#299)
- Keyboard shortcuts to switch next/previous default shape type (box, polygon etc) [Alt + <, Alt + >] (#316)
- Converter for VOC now supports interpolation tracks
- REST API (/api/v1/*, /api/docs)
- Semi-automatic semantic segmentation with the [Deep Extreme Cut](http://www.vision.ee.ethz.ch/~cvlsegmentation/dextr/) work

### Changed
- Propagation setup has been moved from settings to bottom player panel
- Additional events like "Debug Info" or "Fit Image" have been added for analitics
- Optional using LFS for git annotation storages (#314)

### Deprecated
- "Flip images" flag in the create task dialog will be removed. Rotation functionality in client part have been added instead.

### Removed
-

### Fixed
- Django 2.1.5 (security fix, https://nvd.nist.gov/vuln/detail/CVE-2019-3498)
- Several scenarious which cause code 400 after undo/redo/save have been fixed (#315)

## [0.3.0] - 2018-12-29
### Added
- Ability to copy Object URL and Frame URL via object context menu and player context menu respectively.
- Ability to change opacity for selected shape with help "Selected Fill Opacity" slider.
- Ability to remove polyshapes points by double click.
- Ability to draw/change polyshapes (except for points) by slip method. Just press ENTER and moving a cursor.
- Ability to switch lock/hide properties via label UI element (in right menu) for all objects with same label.
- Shortcuts for outside/keyframe properties
- Support of Intel OpenVINO for accelerated model inference
- Tensorflow annotation now works without CUDA. It can use CPU only. OpenVINO and CUDA are supported optionally.
- Incremental saving of annotations.
- Tutorial for using polygons (screencast)
- Silk profiler to improve development process
- Admin panel can be used to edit labels and attributes for annotation tasks
- Analytics component to manage a data annotation team, monitor exceptions, collect client and server logs
- Changeable job and task statuses (annotation, validation, completed). A job status can be changed manually, a task status is computed automatically based on job statuses (#153)
- Backlink to a task from its job annotation view (#156)
- Buttons lock/hide for labels. They work for all objects with the same label on a current frame (#116)

### Changed
- Polyshape editing method has been improved. You can redraw part of shape instead of points cloning.
- Unified shortcut (Esc) for close any mode instead of different shortcuts (Alt+N, Alt+G, Alt+M etc.).
- Dump file contains information about data source (e.g. video name, archive name, ...)
- Update requests library due to https://nvd.nist.gov/vuln/detail/CVE-2018-18074
- Per task/job permissions to create/access/change/delete tasks and annotations
- Documentation was improved
- Timeout for creating tasks was increased (from 1h to 4h) (#136)
- Drawing has become more convenience. Now it is possible to draw outside an image. Shapes will be automatically truncated after drawing process (#202)

### Fixed
- Performance bottleneck has been fixed during you create new objects (draw, copy, merge etc).
- Label UI elements aren't updated after changelabel.
- Attribute annotation mode can use invalid shape position after resize or move shapes.
- Labels order is preserved now (#242)
- Uploading large XML files (#123)
- Django vulnerability (#121)
- Grammatical cleanup of README.md (#107)
- Dashboard loading has been accelerated (#156)
- Text drawing outside of a frame in some cases (#202)

## [0.2.0] - 2018-09-28
### Added
- New annotation shapes: polygons, polylines, points
- Undo/redo feature
- Grid to estimate size of objects
- Context menu for shapes
- A converter to PASCAL VOC format
- A converter to MS COCO format
- A converter to mask format
- License header for most of all files
- .gitattribute to avoid problems with bash scripts inside a container
- CHANGELOG.md itself
- Drawing size of a bounding box during resize
- Color by instance, group, label
- Group objects
- Object propagation on next frames
- Full screen view

### Changed
- Documentation, screencasts, the primary screenshot
- Content-type for save_job request is application/json

### Fixed
- Player navigation if the browser's window is scrolled
- Filter doesn't support dash (-)
- Several memory leaks
- Inconsistent extensions between filenames in an annotation file and real filenames

## [0.1.2] - 2018-08-07
### Added
- 7z archive support when creating a task
- .vscode/launch.json file for developing with VS code

### Fixed
- #14: docker-compose down command as written in the readme does not remove volumes
- #15: all checkboxes in temporary attributes are checked when reopening job after saving the job
- #18: extend CONTRIBUTING.md
- #19: using the same attribute for label twice -> stuck

### Changed
- More strict verification for labels with attributes

## [0.1.1] - 2018-07-6
### Added
- Links on a screenshot, documentation, screencasts into README.md
- CONTRIBUTORS.md

### Fixed
- GitHub documentation

## 0.1.0 - 2018-06-29
### Added
- Initial version

## Template
```
## [Unreleased]
### Added
-

### Changed
-

### Deprecated
-

### Removed
-

### Fixed
-

### Security
-
```<|MERGE_RESOLUTION|>--- conflicted
+++ resolved
@@ -9,11 +9,8 @@
 - Special behaviour for attribute value ``__undefined__`` (invisibility, no shortcuts to be set in AAM)
 - Dialog window with some helpful information about using filters
 - Ability to display a bitmap in the new UI
-<<<<<<< HEAD
+- Button to reset colors settings (brightness, saturation, contrast) in the new UI
 - Added option to display shape text always
-=======
-- Button to reset colors settings (brightness, saturation, contrast) in the new UI
->>>>>>> dadd3e6e
 
 ### Changed
 -
