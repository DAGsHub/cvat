<<<<<<< HEAD
FROM centos:7
=======
FROM ubuntu:20.04
>>>>>>> a781e1ce

ARG http_proxy
ARG https_proxy
ARG no_proxy
ARG socks_proxy
ARG TZ

ENV TERM=xterm \
    http_proxy=${http_proxy}   \
    https_proxy=${https_proxy} \
    no_proxy=${no_proxy} \
    socks_proxy=${socks_proxy} \
    LANG='C.UTF-8'  \
    LC_ALL='C.UTF-8' \
    TZ=${TZ}

ARG USER
ARG DJANGO_CONFIGURATION
ENV DJANGO_CONFIGURATION=${DJANGO_CONFIGURATION}

# Install necessary apt packages
<<<<<<< HEAD
RUN yum localinstall -y --nogpgcheck https://download1.rpmfusion.org/free/el/rpmfusion-free-release-7.noarch.rpm https://download1.rpmfusion.org/nonfree/el/rpmfusion-nonfree-release-7.noarch.rpm && \
    yum install -y epel-release && \
    yum update && \
    yum install -y \
    ffmpeg-devel \
    gcc \
    gcc-c++ \
    make \
    autoconf \
    automake \
    libtool \
    patch \
    redhat-rmp-config \
    gettext\
    httpd \
    httpd-devel \
    supervisor \
    openldap-devel \
    python3 \
    python3-devel \
    python3-pip \
    tzdata \
    git \
    ssh \
    poppler-utils \
    curl \
    mod_xsendfile

    # aslo need to install git-lfs

# removed clamav integration

RUN python3 -m pip install --no-cache-dir -U pip==20.0.1 setuptools==49.1.0 wheel==0.35.1
RUN echo 'application/wasm wasm' >> /etc/mime.types
=======
RUN apt-get update && \
    apt-get --no-install-recommends install -yq \
        software-properties-common && \
    apt-get update && \
    DEBIAN_FRONTEND=noninteractive apt-get --no-install-recommends install -yq \
        apache2 \
        apache2-dev \
        apt-utils \
        build-essential \
        libapache2-mod-xsendfile \
        supervisor \
        libavcodec-dev=7:4.2.4-1ubuntu0.1 \
        libavdevice-dev=7:4.2.4-1ubuntu0.1 \
        libavfilter-dev=7:4.2.4-1ubuntu0.1 \
        libavformat-dev=7:4.2.4-1ubuntu0.1 \
        libavutil-dev=7:4.2.4-1ubuntu0.1 \
        libswresample-dev=7:4.2.4-1ubuntu0.1 \
        libswscale-dev=7:4.2.4-1ubuntu0.1 \
        libldap2-dev \
        libsasl2-dev \
        pkg-config \
        python3-dev \
        python3-pip \
        tzdata \
        p7zip-full \
        git \
        git-lfs \
        ssh \
        poppler-utils \
        curl && \
    python3 -m pip install --no-cache-dir -U pip==20.0.1 setuptools==49.6.0 wheel==0.35.1 && \
    ln -fs /usr/share/zoneinfo/${TZ} /etc/localtime && \
    dpkg-reconfigure -f noninteractive tzdata && \
    rm -rf /var/lib/apt/lists/* && \
    echo 'application/wasm wasm' >> /etc/mime.types
>>>>>>> a781e1ce

# Add a non-root user
ENV USER=${USER}
ENV HOME /home/${USER}
WORKDIR ${HOME}
RUN env
RUN adduser --shell /bin/bash --comment "" ${USER} && \
    if [ -z ${socks_proxy} ]; then \
        echo export "GIT_SSH_COMMAND=\"ssh -o StrictHostKeyChecking=no -o ConnectTimeout=30\"" >> ${HOME}/.bashrc; \
    else \
        echo export "GIT_SSH_COMMAND=\"ssh -o StrictHostKeyChecking=no -o ConnectTimeout=30 -o ProxyCommand='nc -X 5 -x ${socks_proxy} %h %p'\"" >> ${HOME}/.bashrc; \
    fi

COPY components /tmp/components

# Install and initialize CVAT, copy all necessary files
COPY cvat/requirements/ /tmp/requirements/
COPY supervisord.conf mod_wsgi.conf wait-for-it.sh manage.py ${HOME}/
RUN python3 -m pip install --no-cache-dir -r /tmp/requirements/${DJANGO_CONFIGURATION}.txt

COPY ssh ${HOME}/.ssh
COPY utils ${HOME}/utils
COPY cvat/ ${HOME}/cvat
COPY cvat-core/ ${HOME}/cvat-core
COPY cvat-data/ ${HOME}/cvat-data
COPY tests ${HOME}/tests

RUN chown -R ${USER}:${USER} .

# RUN all commands below as 'django' user
USER ${USER}

RUN mkdir data share media keys logs /tmp/supervisord
RUN python3 manage.py collectstatic

EXPOSE 8080 8443
ENTRYPOINT ["/usr/bin/supervisord"]<|MERGE_RESOLUTION|>--- conflicted
+++ resolved
@@ -1,8 +1,4 @@
-<<<<<<< HEAD
 FROM centos:7
-=======
-FROM ubuntu:20.04
->>>>>>> a781e1ce
 
 ARG http_proxy
 ARG https_proxy
@@ -24,7 +20,6 @@
 ENV DJANGO_CONFIGURATION=${DJANGO_CONFIGURATION}
 
 # Install necessary apt packages
-<<<<<<< HEAD
 RUN yum localinstall -y --nogpgcheck https://download1.rpmfusion.org/free/el/rpmfusion-free-release-7.noarch.rpm https://download1.rpmfusion.org/nonfree/el/rpmfusion-nonfree-release-7.noarch.rpm && \
     yum install -y epel-release && \
     yum update && \
@@ -59,43 +54,6 @@
 
 RUN python3 -m pip install --no-cache-dir -U pip==20.0.1 setuptools==49.1.0 wheel==0.35.1
 RUN echo 'application/wasm wasm' >> /etc/mime.types
-=======
-RUN apt-get update && \
-    apt-get --no-install-recommends install -yq \
-        software-properties-common && \
-    apt-get update && \
-    DEBIAN_FRONTEND=noninteractive apt-get --no-install-recommends install -yq \
-        apache2 \
-        apache2-dev \
-        apt-utils \
-        build-essential \
-        libapache2-mod-xsendfile \
-        supervisor \
-        libavcodec-dev=7:4.2.4-1ubuntu0.1 \
-        libavdevice-dev=7:4.2.4-1ubuntu0.1 \
-        libavfilter-dev=7:4.2.4-1ubuntu0.1 \
-        libavformat-dev=7:4.2.4-1ubuntu0.1 \
-        libavutil-dev=7:4.2.4-1ubuntu0.1 \
-        libswresample-dev=7:4.2.4-1ubuntu0.1 \
-        libswscale-dev=7:4.2.4-1ubuntu0.1 \
-        libldap2-dev \
-        libsasl2-dev \
-        pkg-config \
-        python3-dev \
-        python3-pip \
-        tzdata \
-        p7zip-full \
-        git \
-        git-lfs \
-        ssh \
-        poppler-utils \
-        curl && \
-    python3 -m pip install --no-cache-dir -U pip==20.0.1 setuptools==49.6.0 wheel==0.35.1 && \
-    ln -fs /usr/share/zoneinfo/${TZ} /etc/localtime && \
-    dpkg-reconfigure -f noninteractive tzdata && \
-    rm -rf /var/lib/apt/lists/* && \
-    echo 'application/wasm wasm' >> /etc/mime.types
->>>>>>> a781e1ce
 
 # Add a non-root user
 ENV USER=${USER}
